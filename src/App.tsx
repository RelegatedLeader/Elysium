﻿import React, { useState, useEffect, useCallback, useRef } from "react";
import { animated, useSpring } from "react-spring";
import { ReactComponent as ElysiumLogo } from "./components/ElysiumLogo.svg";
import Drawer from "./components/Drawer";
import CreateNote from "./components/CreateNote";
import Settings from "./components/Settings";
import Logout from "./components/Logout";
import CloudAuth from "./components/CloudAuth";
import MobileWalletSetup from "./components/MobileWalletSetup";
import WanderDownloadPopup from "./components/WanderDownloadPopup";
import DeleteConfirmationModal from "./components/DeleteConfirmationModal";
import LanguageConfirmationPopup from "./components/LanguageConfirmationPopup";
import { encryptAndCompress, decryptNote } from "./utils/crypto";
import { useDynamicTranslation } from "./hooks/useDynamicTranslation";
import nacl from "tweetnacl";
import {
  uploadToArweave,
  checkArweaveWallet,
  connectArweaveWallet,
  getArweaveBalance,
  getArweaveFundingInfo,
  getArConnectInstallGuide,
  disconnectArweaveWallet,
  isMobileDevice,
} from "./utils/arweave-utils";
import ArConnectModal from "./components/ArConnectModal";
import { supabase } from "./SUPABASE/supabaseClient";
import { Session } from "@supabase/supabase-js";
import { useCloudStorage } from "./hooks/useCloudStorage";
import { useDynamicTranslation } from "./hooks/useDynamicTranslation";
import { initializeApp } from "firebase/app";
import { getFirestore, enableIndexedDbPersistence } from "firebase/firestore";

interface Note {
  id: string;
  title: string;
  content: string;
  template: string;
  encryptedContent?: Uint8Array;
  nonce?: Uint8Array;
  arweaveHash?: string;
  transactionHash?: string;
  isPermanent?: boolean;
  completionTimestamps?: { [taskIndex: number]: string };
  createdAt: string;
  updatedAt: string;
  files?: File[];
  isDownloaded?: boolean;
  isCloudOnly?: boolean;
  isDraft?: boolean;
}

interface SupabaseNote {
  id: string;
  user_id: string;
  title: string; // JSON string of encrypted data
  content: string; // JSON string of encrypted data
  template?: string;
  created_at: string;
}

// Core cryptographic function - defined outside component for reuse
async function deriveKey(
  userId: string,
  customSalt?: string
): Promise<CryptoKey> {
  const encoder = new TextEncoder();
  const salt = customSalt || "elysium-eternal-salt";
  const keyMaterial = await crypto.subtle.importKey(
    "raw",
    new Uint8Array(encoder.encode(userId + "elysium-persistent-key")),
    "PBKDF2",
    false,
    ["deriveKey"]
  );
  return crypto.subtle.deriveKey(
    {
      name: "PBKDF2",
      salt: new Uint8Array(encoder.encode(salt)),
      iterations: 100000,
      hash: "SHA-256",
    },
    keyMaterial,
    { name: "AES-GCM", length: 256 },
    true,
    ["encrypt", "decrypt"]
  );
}

function getSortedNotes(notes: Note[], sorting: string) {
  return [...notes].sort((a, b) => {
    switch (sorting) {
      case "Date Modified":
        const aModified = new Date(a.updatedAt || a.createdAt).getTime();
        const bModified = new Date(b.updatedAt || b.createdAt).getTime();
        return bModified - aModified; // Newest first
      case "Date Created":
        const aCreated = new Date(a.createdAt).getTime();
        const bCreated = new Date(b.createdAt).getTime();
        return bCreated - aCreated; // Newest first
      case "Alphabetical":
        return a.title.localeCompare(b.title); // A-Z
      case "Custom":
        // For now, fall back to date modified
        const aCustom = new Date(a.updatedAt || a.createdAt).getTime();
        const bCustom = new Date(b.updatedAt || b.createdAt).getTime();
        return bCustom - aCustom;
      default:
        return 0;
    }
  });
}

// Animated note card component
const AnimatedNoteCard = ({
  note,
  index,
  settings,
  onClick,
}: {
  note: Note;
  index: number;
  settings: any;
  onClick: () => void;
}) => {
  const springProps = useSpring({
    from: { opacity: 0, transform: "translateY(20px)" },
    to: { opacity: 1, transform: "translateY(0px)" },
    delay: index * 100,
    config: { tension: 300, friction: 20 },
  });

  return (
    <animated.div
      style={springProps}
      className={`p-4 rounded-lg shadow-lg border cursor-pointer transition-all duration-300 hover:shadow-xl ${
        settings.theme === "Light"
          ? "bg-white border-purple-200 hover:border-purple-300"
          : "bg-gray-800 border-gold-700 hover:border-gold-600"
      }`}
      onClick={onClick}
    >
      <div className="flex justify-between items-start mb-2">
        <h3
          className={`font-semibold text-lg leading-tight line-clamp-2 ${
            settings.theme === "Light" ? "text-purple-900" : "text-gold-100"
          }`}
        >
          {note.title}
        </h3>
        <button
          onClick={(e) => {
            e.stopPropagation();
            window.open(
              `https://viewblock.io/arweave/tx/${note.transactionHash}`,
              "_blank"
            );
          }}
          className="ml-2 px-2 py-1 bg-blue-600 hover:bg-blue-700 text-white text-xs rounded transition-colors duration-200"
        >
          Track
        </button>
      </div>
      <p
        className={`text-sm line-clamp-3 ${
          settings.theme === "Light" ? "text-gray-600" : "text-gray-300"
        }`}
      >
        {note.content}
      </p>
      <div
        className={`text-xs mt-2 ${
          settings.theme === "Light" ? "text-gray-500" : "text-gray-400"
        }`}
      >
        Published: {new Date(note.createdAt).toLocaleDateString()}
      </div>
    </animated.div>
  );
};

function App() {
  const [user, setUser] = useState<any>(null);
  const [authSubscriptionRef, setAuthSubscriptionRef] = useState<any>(null);
  const authProcessedRef = useRef(false);

  // Security: Rate limiting for auth operations
  const [authAttempts, setAuthAttempts] = useState(0);
  const [lastAuthAttempt, setLastAuthAttempt] = useState<Date | null>(null);
  const [isRateLimited, setIsRateLimited] = useState(false);

  // Security: Account lockout protection
  const [accountLockout, setAccountLockout] = useState<{
    locked: boolean;
    lockoutUntil: Date | null;
    failedAttempts: number;
  }>({
    locked: false,
    lockoutUntil: null,
    failedAttempts: 0,
  });

  // Security: Password strength requirements
  const [passwordRequirements] = useState({
    minLength: 12,
    requireUppercase: true,
    requireLowercase: true,
    requireNumbers: true,
    requireSpecialChars: true,
    preventCommonPasswords: true,
  });

  // Security: Audit logging
  const logSecurityEvent = (event: string, details: any) => {
    const auditEntry = {
      timestamp: new Date().toISOString(),
      event,
      details,
      userAgent: navigator.userAgent,
      ip: "client-side", // Would be server-side in production
      sessionId: user?.id || "anonymous",
    };
    console.log("?? Security Audit:", auditEntry);
  };
  const checkRateLimit = (): boolean => {
    const now = new Date();
    const timeWindow = 15 * 60 * 1000; // 15 minutes
    const maxAttempts = 5;

    if (
      lastAuthAttempt &&
      now.getTime() - lastAuthAttempt.getTime() < timeWindow
    ) {
      if (authAttempts >= maxAttempts) {
        setIsRateLimited(true);
        logSecurityEvent("RATE_LIMIT_EXCEEDED", { attempts: authAttempts });
        setTimeout(() => setIsRateLimited(false), timeWindow);
        return false;
      }
    } else {
      // Reset counter after time window
      setAuthAttempts(0);
    }

    setAuthAttempts((prev) => prev + 1);
    setLastAuthAttempt(now);
    return true;
  };

  // Security: Input validation
  const validateInput = (
    input: string,
    type: "email" | "password" | "text"
  ): boolean => {
    const patterns = {
      email: /^[^\s@]+@[^\s@]+\.[^\s@]+$/,
      password: /^.{8,}$/, // Minimum 8 characters
      text: /^.{1,1000}$/, // Reasonable text length
    };

    if (!patterns[type].test(input)) {
      logSecurityEvent("INPUT_VALIDATION_FAILED", {
        type,
        inputLength: input.length,
      });
      return false;
    }
    return true;
  };

  // Security: Enhanced password strength validation
  const validatePasswordStrength = (
    password: string
  ): { isValid: boolean; score: number; feedback: string[] } => {
    const feedback: string[] = [];
    let score = 0;

    // Length check
    if (password.length >= passwordRequirements.minLength) {
      score += 25;
    } else {
      feedback.push(
        `Password must be at least ${passwordRequirements.minLength} characters long`
      );
    }

    // Uppercase check
    if (passwordRequirements.requireUppercase && /[A-Z]/.test(password)) {
      score += 20;
    } else if (passwordRequirements.requireUppercase) {
      feedback.push("Password must contain at least one uppercase letter");
    }

    // Lowercase check
    if (passwordRequirements.requireLowercase && /[a-z]/.test(password)) {
      score += 20;
    } else if (passwordRequirements.requireLowercase) {
      feedback.push("Password must contain at least one lowercase letter");
    }

    // Numbers check
    if (passwordRequirements.requireNumbers && /\d/.test(password)) {
      score += 15;
    } else if (passwordRequirements.requireNumbers) {
      feedback.push("Password must contain at least one number");
    }

    // Special characters check
    if (
      passwordRequirements.requireSpecialChars &&
      /[!@#$%^&*()_+\-=\[\]{};':"\\|,.<>\/?]/.test(password)
    ) {
      score += 10;
    } else if (passwordRequirements.requireSpecialChars) {
      feedback.push("Password must contain at least one special character");
    }

    // Common password check
    const commonPasswords = [
      "password",
      "123456",
      "qwerty",
      "admin",
      "letmein",
      "welcome",
    ];
    if (
      passwordRequirements.preventCommonPasswords &&
      commonPasswords.includes(password.toLowerCase())
    ) {
      score = 0;
      feedback.push(
        "Password is too common, please choose a stronger password"
      );
    }

    // Entropy check (basic)
    const uniqueChars = new Set(password).size;
    if (uniqueChars >= password.length * 0.7) {
      score += 10;
    }

    return {
      isValid: score >= 70,
      score,
      feedback,
    };
  };

  // Security: Account lockout management
  const checkAccountLockout = (): boolean => {
    const now = new Date();

    // Check if account is currently locked
    if (accountLockout.locked && accountLockout.lockoutUntil) {
      if (now < accountLockout.lockoutUntil) {
        logSecurityEvent("ACCOUNT_LOCKOUT_ACTIVE", {
          lockoutUntil: accountLockout.lockoutUntil.toISOString(),
          failedAttempts: accountLockout.failedAttempts,
        });
        return false; // Account is locked
      } else {
        // Lockout period has expired, reset
        setAccountLockout({
          locked: false,
          lockoutUntil: null,
          failedAttempts: 0,
        });
        logSecurityEvent("ACCOUNT_LOCKOUT_EXPIRED", {
          previousFailedAttempts: accountLockout.failedAttempts,
        });
      }
    }

    return true; // Account is not locked
  };

  // Security: Handle failed authentication attempt
  const handleFailedAuthAttempt = () => {
    const newFailedAttempts = accountLockout.failedAttempts + 1;
    let lockoutDuration = 0;

    // Progressive lockout: 5 min after 3 attempts, 15 min after 5, 60 min after 10
    if (newFailedAttempts >= 10) {
      lockoutDuration = 60 * 60 * 1000; // 1 hour
    } else if (newFailedAttempts >= 5) {
      lockoutDuration = 15 * 60 * 1000; // 15 minutes
    } else if (newFailedAttempts >= 3) {
      lockoutDuration = 5 * 60 * 1000; // 5 minutes
    }

    if (lockoutDuration > 0) {
      const lockoutUntil = new Date(Date.now() + lockoutDuration);
      setAccountLockout({
        locked: true,
        lockoutUntil,
        failedAttempts: newFailedAttempts,
      });
      logSecurityEvent("ACCOUNT_LOCKOUT_TRIGGERED", {
        failedAttempts: newFailedAttempts,
        lockoutDuration: lockoutDuration / 1000 / 60, // minutes
        lockoutUntil: lockoutUntil.toISOString(),
      });
    } else {
      setAccountLockout((prev) => ({
        ...prev,
        failedAttempts: newFailedAttempts,
      }));
    }
  };

  // Security: Handle successful authentication
  const handleSuccessfulAuth = () => {
    // Reset failed attempts on successful login
    setAccountLockout({
      locked: false,
      lockoutUntil: null,
      failedAttempts: 0,
    });
    logSecurityEvent("ACCOUNT_LOCKOUT_RESET", { reason: "successful_auth" });
  };

  // Security: Secure headers and CORS protection
  const setSecureHeaders = () => {
    // Note: These would be set server-side in production
    // Client-side we can only log and monitor
    logSecurityEvent("SECURE_HEADERS_CHECK", {
      referrerPolicy: document.referrer,
      https: window.location.protocol === "https:",
      userAgent: navigator.userAgent,
    });
  };

  // Security: Token rotation for session security
  const rotateTokens = async () => {
    try {
      const { data, error } = await supabase.auth.refreshSession();
      if (error) {
        logSecurityEvent("TOKEN_ROTATION_FAILED", {
          error: error instanceof Error ? error.message : String(error),
        });
        return false;
      }
      if (data.session) {
        logSecurityEvent("TOKEN_ROTATION_SUCCESS", {
          userId: data.session.user.id,
        });
        setUser(data.session.user);
        return true;
      }
    } catch (err) {
      logSecurityEvent("TOKEN_ROTATION_ERROR", { error: err });
    }
    return false;
  };

  // Security: Session integrity check
  const checkSessionIntegrity = () => {
    const session = supabase.auth.getSession();
    if (!session) {
      logSecurityEvent("SESSION_INTEGRITY_CHECK_FAILED", {
        reason: "no_session",
      });
      return false;
    }

    // Check for suspicious patterns
    const now = Date.now();
    const sessionAge =
      now - (user?.created_at ? new Date(user.created_at).getTime() : now);

    if (sessionAge > 24 * 60 * 60 * 1000) {
      // 24 hours
      logSecurityEvent("SESSION_INTEGRITY_WARNING", {
        sessionAge,
        threshold: "24h",
      });
    }

    return true;
  };

  // Security: Attack prevention - SQL injection, XSS monitoring
  const sanitizeInput = (input: string): string => {
    // Basic sanitization - in production, use a proper library
    return input
      .replace(/<script\b[^<]*(?:(?!<\/script>)<[^<]*)*<\/script>/gi, "")
      .replace(/javascript:/gi, "")
      .replace(/on\w+\s*=/gi, "")
      .trim();
  };

  // Security: Monitor for suspicious activity
  const monitorSuspiciousActivity = () => {
    // Check for rapid successive requests
    const now = Date.now();
    const recentActivity = JSON.parse(
      localStorage.getItem("elysium_activity") || "[]"
    );

    // Keep only last 10 minutes of activity
    const recentActivityFiltered = recentActivity.filter(
      (timestamp: number) => now - timestamp < 10 * 60 * 1000
    );

    if (recentActivityFiltered.length > 50) {
      // More than 50 actions in 10 minutes
      logSecurityEvent("SUSPICIOUS_ACTIVITY_DETECTED", {
        actionCount: recentActivityFiltered.length,
        timeWindow: "10min",
      });
    }

    recentActivityFiltered.push(now);
    localStorage.setItem(
      "elysium_activity",
      JSON.stringify(recentActivityFiltered)
    );
  };

  // Security: Data integrity - Checksum calculation
  const calculateChecksum = (data: string): string => {
    let hash = 0;
    for (let i = 0; i < data.length; i++) {
      const char = data.charCodeAt(i);
      hash = (hash << 5) - hash + char;
      hash = hash & hash; // Convert to 32-bit integer
    }
    return hash.toString(16);
  };

  // Security: Data integrity verification
  const verifyDataIntegrity = (
    data: string,
    expectedChecksum: string
  ): boolean => {
    const calculatedChecksum = calculateChecksum(data);
    const isValid = calculatedChecksum === expectedChecksum;

    if (!isValid) {
      logSecurityEvent("DATA_INTEGRITY_VIOLATION", {
        expectedChecksum,
        calculatedChecksum,
        dataLength: data.length,
      });
    }

    return isValid;
  };

  // Security: Field-level encryption for sensitive data
  const encryptSensitiveField = async (
    data: string,
    fieldName: string
  ): Promise<string> => {
    try {
      // Use a different key derivation for field-level encryption
      const fieldKey = await deriveKey(
        user?.id || "anonymous",
        `${fieldName}_field_salt`
      );
      const encoder = new TextEncoder();
      const dataBuffer = encoder.encode(data);

      // Generate a new nonce for each encryption
      const nonce = crypto.getRandomValues(new Uint8Array(12));

      const encrypted = await crypto.subtle.encrypt(
        { name: "AES-GCM", iv: nonce },
        fieldKey,
        new Uint8Array(dataBuffer)
      );

      // Combine nonce and encrypted data
      const combined = new Uint8Array(nonce.length + encrypted.byteLength);
      combined.set(nonce);
      combined.set(new Uint8Array(encrypted), nonce.length);

      const encryptedString = btoa(
        String.fromCharCode(...Array.from(combined))
      );
      logSecurityEvent("FIELD_ENCRYPTION_SUCCESS", {
        fieldName,
        dataLength: data.length,
      });

      return encryptedString;
    } catch (error) {
      logSecurityEvent("FIELD_ENCRYPTION_FAILED", {
        fieldName,
        error: error instanceof Error ? error.message : String(error),
      });
      throw error;
    }
  };

  // Security: Field-level decryption
  const decryptSensitiveField = async (
    encryptedData: string,
    fieldName: string
  ): Promise<string> => {
    try {
      const fieldKey = await deriveKey(
        user?.id || "anonymous",
        `${fieldName}_field_salt`
      );
      const combined = Uint8Array.from(atob(encryptedData), (c) =>
        c.charCodeAt(0)
      );

      // Extract nonce and encrypted data
      const nonce = combined.slice(0, 12);
      const encrypted = combined.slice(12);

      const decrypted = await crypto.subtle.decrypt(
        { name: "AES-GCM", iv: nonce },
        fieldKey,
        encrypted
      );

      const decoder = new TextDecoder();
      const decryptedString = decoder.decode(decrypted);

      logSecurityEvent("FIELD_DECRYPTION_SUCCESS", { fieldName });
      return decryptedString;
    } catch (error) {
      logSecurityEvent("FIELD_DECRYPTION_FAILED", {
        fieldName,
        error: error instanceof Error ? error.message : String(error),
      });
      throw error;
    }
  };

  // Security: Secure deletion with data wiping
  const secureDelete = (data: any, passes: number = 3): void => {
    if (typeof data === "string") {
      // Overwrite string multiple times with random data
      let wiped = data;
      for (let pass = 0; pass < passes; pass++) {
        wiped = crypto.getRandomValues(new Uint8Array(data.length)).toString();
      }
      logSecurityEvent("SECURE_DELETION_COMPLETED", {
        dataType: "string",
        originalLength: data.length,
        passes,
      });
    } else if (data instanceof Uint8Array) {
      // Overwrite array buffer multiple times
      for (let pass = 0; pass < passes; pass++) {
        crypto.getRandomValues(data);
      }
      logSecurityEvent("SECURE_DELETION_COMPLETED", {
        dataType: "Uint8Array",
        arrayLength: data.length,
        passes,
      });
    } else {
      logSecurityEvent("SECURE_DELETION_UNSUPPORTED", {
        dataType: typeof data,
      });
    }
  };

  // Security: Data classification and access control
  const classifyDataSensitivity = (
    content: string
  ): "public" | "internal" | "confidential" | "restricted" => {
    const confidentialKeywords = [
      "password",
      "secret",
      "key",
      "token",
      "private",
      "ssn",
      "credit",
    ];
    const restrictedKeywords = [
      "medical",
      "financial",
      "personal",
      "sensitive",
    ];

    const lowerContent = content.toLowerCase();

    if (restrictedKeywords.some((keyword) => lowerContent.includes(keyword))) {
      return "restricted";
    } else if (
      confidentialKeywords.some((keyword) => lowerContent.includes(keyword))
    ) {
      return "confidential";
    } else if (content.length > 1000 || /\b\d{3}-\d{2}-\d{4}\b/.test(content)) {
      // SSN pattern
      return "internal";
    } else {
      return "public";
    }
  };

  // Security: Audit trail for data modifications
  const auditDataModification = (
    operation: string,
    noteId: string,
    changes: any
  ) => {
    const auditEntry = {
      timestamp: new Date().toISOString(),
      operation,
      noteId,
      userId: user?.id,
      changes,
      userAgent: navigator.userAgent,
      ip: "client-side",
      dataClassification: classifyDataSensitivity(JSON.stringify(changes)),
    };

    // Store audit trail (in production, this would go to a secure audit log)
    const auditTrail = JSON.parse(
      localStorage.getItem("elysium_audit_trail") || "[]"
    );
    auditTrail.push(auditEntry);

    // Keep only last 1000 entries to prevent localStorage bloat
    if (auditTrail.length > 1000) {
      auditTrail.splice(0, auditTrail.length - 1000);
    }

    localStorage.setItem("elysium_audit_trail", JSON.stringify(auditTrail));
    logSecurityEvent("DATA_MODIFICATION_AUDITED", auditEntry);
  };

  // Security: API request size limits
  const validateRequestSize = (
    data: any,
    maxSizeKB: number = 1024
  ): boolean => {
    const dataSize = JSON.stringify(data).length / 1024; // Size in KB

    if (dataSize > maxSizeKB) {
      logSecurityEvent("REQUEST_SIZE_LIMIT_EXCEEDED", {
        actualSize: dataSize,
        maxSize: maxSizeKB,
        dataType: typeof data,
      });
      return false;
    }

    return true;
  };

  // Security: API response size limits
  const validateResponseSize = (
    response: any,
    maxSizeKB: number = 2048
  ): boolean => {
    const responseSize = JSON.stringify(response).length / 1024; // Size in KB

    if (responseSize > maxSizeKB) {
      logSecurityEvent("RESPONSE_SIZE_LIMIT_EXCEEDED", {
        actualSize: responseSize,
        maxSize: maxSizeKB,
        responseType: typeof response,
      });
      return false;
    }

    return true;
  };

  // Security: Content-Type validation
  const validateContentType = (
    contentType: string,
    allowedTypes: string[]
  ): boolean => {
    if (!allowedTypes.includes(contentType)) {
      logSecurityEvent("INVALID_CONTENT_TYPE", {
        providedType: contentType,
        allowedTypes,
      });
      return false;
    }
    return true;
  };

  // Security: API security headers validation
  const validateApiHeaders = (headers: Record<string, string>): boolean => {
    const requiredHeaders = ["content-type", "authorization"];
    const securityHeaders = [
      "x-content-type-options",
      "x-frame-options",
      "x-xss-protection",
      "strict-transport-security",
    ];

    // Check for required headers
    for (const header of requiredHeaders) {
      if (!headers[header.toLowerCase()]) {
        logSecurityEvent("MISSING_REQUIRED_HEADER", { header });
        return false;
      }
    }

    // Validate Content-Type
    const contentType = headers["content-type"];
    if (
      contentType &&
      !validateContentType(contentType, [
        "application/json",
        "application/x-www-form-urlencoded",
        "multipart/form-data",
      ])
    ) {
      return false;
    }

    // Log security headers presence
    const presentSecurityHeaders = securityHeaders.filter(
      (header) => headers[header.toLowerCase()]
    );

    logSecurityEvent("API_HEADERS_VALIDATED", {
      requiredHeadersPresent: requiredHeaders.every(
        (h) => headers[h.toLowerCase()]
      ),
      securityHeadersPresent: presentSecurityHeaders,
    });

    return true;
  };

  // Security: API versioning security
  const validateApiVersion = (version: string): boolean => {
    const supportedVersions = ["v1", "v2", "latest"];
    const normalizedVersion = version.toLowerCase();

    if (!supportedVersions.includes(normalizedVersion)) {
      logSecurityEvent("UNSUPPORTED_API_VERSION", {
        requestedVersion: version,
        supportedVersions,
      });
      return false;
    }

    return true;
  };

  // Security: Rate limiting per endpoint
  const endpointRateLimit = new Map<
    string,
    { count: number; resetTime: number }
  >();

  const checkEndpointRateLimit = (
    endpoint: string,
    maxRequests: number = 100,
    windowMs: number = 15 * 60 * 1000
  ): boolean => {
    const now = Date.now();
    const key = `${endpoint}_${user?.id || "anonymous"}`;

    let limit = endpointRateLimit.get(key);
    if (!limit || now > limit.resetTime) {
      limit = { count: 0, resetTime: now + windowMs };
      endpointRateLimit.set(key, limit);
    }

    if (limit.count >= maxRequests) {
      logSecurityEvent("ENDPOINT_RATE_LIMIT_EXCEEDED", {
        endpoint,
        requestCount: limit.count,
        maxRequests,
        windowMs,
      });
      return false;
    }

    limit.count++;
    return true;
  };

  // Security: Request throttling
  const requestThrottle = new Map<string, number>();
  const throttleRequest = (
    key: string,
    minIntervalMs: number = 1000
  ): boolean => {
    const now = Date.now();
    const lastRequest = requestThrottle.get(key) || 0;

    if (now - lastRequest < minIntervalMs) {
      logSecurityEvent("REQUEST_THROTTLED", {
        key,
        timeSinceLastRequest: now - lastRequest,
        minInterval: minIntervalMs,
      });
      return false;
    }

    requestThrottle.set(key, now);
    return true;
  };

  // Security: API health monitoring
  const monitorApiHealth = async (): Promise<boolean> => {
    try {
      const startTime = Date.now();
      const { data, error } = await supabase
        .from("notes")
        .select("count")
        .limit(1)
        .single();
      const responseTime = Date.now() - startTime;

      const isHealthy = !error && responseTime < 5000; // 5 second timeout

      logSecurityEvent("API_HEALTH_CHECK", {
        healthy: isHealthy,
        responseTime,
        error: error?.message,
      });

      return isHealthy;
    } catch (err) {
      logSecurityEvent("API_HEALTH_CHECK_FAILED", {
        error: err instanceof Error ? err.message : String(err),
      });
      return false;
    }
  };

  // Security: Data retention policies
  const enforceDataRetention = () => {
    const retentionPolicies = {
      notes: 365 * 24 * 60 * 60 * 1000, // 1 year
      auditLogs: 90 * 24 * 60 * 60 * 1000, // 90 days
      tempFiles: 7 * 24 * 60 * 60 * 1000, // 7 days
      sessionData: 30 * 24 * 60 * 60 * 1000, // 30 days
    };

    const now = Date.now();

    // Clean up old audit logs
    const auditTrail = JSON.parse(
      localStorage.getItem("elysium_audit_trail") || "[]"
    );
    const filteredAuditTrail = auditTrail.filter(
      (entry: any) =>
        now - new Date(entry.timestamp).getTime() < retentionPolicies.auditLogs
    );

    if (filteredAuditTrail.length !== auditTrail.length) {
      localStorage.setItem(
        "elysium_audit_trail",
        JSON.stringify(filteredAuditTrail)
      );
      logSecurityEvent("DATA_RETENTION_ENFORCED", {
        dataType: "audit_logs",
        removedCount: auditTrail.length - filteredAuditTrail.length,
      });
    }

    // Clean up old activity logs
    const activityLog = JSON.parse(
      localStorage.getItem("elysium_activity") || "[]"
    );
    const filteredActivityLog = activityLog.filter(
      (timestamp: number) => now - timestamp < retentionPolicies.sessionData
    );

    if (filteredActivityLog.length !== activityLog.length) {
      localStorage.setItem(
        "elysium_activity",
        JSON.stringify(filteredActivityLog)
      );
      logSecurityEvent("DATA_RETENTION_ENFORCED", {
        dataType: "activity_logs",
        removedCount: activityLog.length - filteredActivityLog.length,
      });
    }
  };

  // Security: Privacy consent management
  const [privacyConsent, setPrivacyConsent] = useState<{
    analytics: boolean;
    marketing: boolean;
    dataProcessing: boolean;
    lastUpdated: string;
  }>({
    analytics: false,
    marketing: false,
    dataProcessing: true, // Required for app functionality
    lastUpdated: new Date().toISOString(),
  });

  const updatePrivacyConsent = (
    consentType: keyof typeof privacyConsent,
    value: boolean
  ) => {
    if (consentType === "dataProcessing" && !value) {
      logSecurityEvent("PRIVACY_CONSENT_VIOLATION", {
        attemptedChange: "dataProcessing",
        newValue: false,
      });
      alert(
        "Data processing consent is required for the application to function."
      );
      return;
    }

    setPrivacyConsent((prev) => ({
      ...prev,
      [consentType]: value,
      lastUpdated: new Date().toISOString(),
    }));

    logSecurityEvent("PRIVACY_CONSENT_UPDATED", {
      consentType,
      newValue: value,
      userId: user?.id,
    });

    // Store consent preferences
    localStorage.setItem(
      "elysium_privacy_consent",
      JSON.stringify({
        ...privacyConsent,
        [consentType]: value,
        lastUpdated: new Date().toISOString(),
      })
    );
  };

  // Security: GDPR compliance - Right to be forgotten
  const gdprDataDeletion = async (): Promise<boolean> => {
    try {
      if (!user?.id) {
        logSecurityEvent("GDPR_DELETION_FAILED", { reason: "no_user" });
        return false;
      }

      // Delete all user notes
      const { error: notesError } = await supabase
        .from("notes")
        .delete()
        .eq("user_id", user.id);

      if (notesError) {
        logSecurityEvent("GDPR_DELETION_FAILED", {
          step: "notes_deletion",
          error:
            notesError instanceof Error
              ? notesError.message
              : String(notesError),
        });
        return false;
      }

      // Clear local storage
      const keysToRemove = Object.keys(localStorage).filter(
        (key) => key.startsWith("elysium_") || key.includes(user.id)
      );

      keysToRemove.forEach((key) => localStorage.removeItem(key));

      // Sign out user
      await supabase.auth.signOut();

      logSecurityEvent("GDPR_DELETION_COMPLETED", {
        userId: user.id,
        notesDeleted: true,
        localStorageCleared: true,
        signedOut: true,
      });

      return true;
    } catch (error) {
      logSecurityEvent("GDPR_DELETION_ERROR", {
        error: error instanceof Error ? error.message : String(error),
      });
      return false;
    }
  };

  // Security: GDPR compliance - Data portability
  const gdprDataExport = async (): Promise<any> => {
    try {
      if (!user?.id) {
        logSecurityEvent("GDPR_EXPORT_FAILED", { reason: "no_user" });
        return null;
      }

      // Export user notes
      const { data: notes, error } = await supabase
        .from("notes")
        .select("*")
        .eq("user_id", user.id);

      if (error) {
        logSecurityEvent("GDPR_EXPORT_FAILED", {
          step: "notes_export",
          error: error instanceof Error ? error.message : String(error),
        });
        return null;
      }

      // Export audit trail (anonymized)
      const auditTrail = JSON.parse(
        localStorage.getItem("elysium_audit_trail") || "[]"
      )
        .filter((entry: any) => entry.userId === user.id)
        .map((entry: any) => ({
          ...entry,
          ip: "[REDACTED]", // Remove IP for privacy
          userAgent: "[REDACTED]", // Remove user agent for privacy
        }));

      // Export privacy consent
      const consentData = JSON.parse(
        localStorage.getItem("elysium_privacy_consent") || "{}"
      );

      const exportData = {
        exportDate: new Date().toISOString(),
        userId: user.id,
        data: {
          notes,
          auditTrail,
          privacyConsent: consentData,
          dataRetentionInfo: "Data retained according to our privacy policy",
        },
        gdprCompliant: true,
      };

      logSecurityEvent("GDPR_EXPORT_COMPLETED", {
        userId: user.id,
        notesCount: notes?.length || 0,
        auditEntriesCount: auditTrail.length,
      });

      return exportData;
    } catch (error) {
      logSecurityEvent("GDPR_EXPORT_ERROR", {
        error: error instanceof Error ? error.message : String(error),
      });
      return null;
    }
  };

  // Security: Privacy impact assessment
  const performPrivacyImpactAssessment = (
    data: any,
    operation: string
  ): {
    riskLevel: "low" | "medium" | "high";
    concerns: string[];
    recommendations: string[];
  } => {
    const concerns: string[] = [];
    const recommendations: string[] = [];
    let riskLevel: "low" | "medium" | "high" = "low";

    const dataString = JSON.stringify(data);
    const dataClassification = classifyDataSensitivity(dataString);

    // Assess based on data classification
    if (dataClassification === "restricted") {
      riskLevel = "high";
      concerns.push("Data contains restricted information");
      recommendations.push("Implement additional encryption layers");
      recommendations.push("Require explicit user consent");
    } else if (dataClassification === "confidential") {
      riskLevel = "medium";
      concerns.push("Data contains confidential information");
      recommendations.push("Use field-level encryption");
    }

    // Assess based on operation type
    if (operation === "export" || operation === "share") {
      riskLevel = riskLevel === "low" ? "medium" : "high";
      concerns.push("Data export/sharing operation detected");
      recommendations.push("Implement data anonymization");
      recommendations.push("Add data usage audit trail");
    }

    // Assess based on data volume
    if (dataString.length > 10000) {
      concerns.push("Large data volume may increase privacy risks");
      recommendations.push("Implement data chunking for processing");
    }

    logSecurityEvent("PRIVACY_IMPACT_ASSESSMENT", {
      operation,
      dataClassification,
      riskLevel,
      concernsCount: concerns.length,
    });

    return { riskLevel, concerns, recommendations };
  };

  // Security: Automated privacy compliance checks
  const runPrivacyComplianceCheck = (): boolean => {
    const issues: string[] = [];

    // Check data retention compliance
    const auditTrail = JSON.parse(
      localStorage.getItem("elysium_audit_trail") || "[]"
    );
    const oldEntries = auditTrail.filter(
      (entry: any) =>
        Date.now() - new Date(entry.timestamp).getTime() >
        90 * 24 * 60 * 60 * 1000
    );

    if (oldEntries.length > 0) {
      issues.push(
        `Found ${oldEntries.length} audit entries older than 90 days`
      );
    }

    // Check privacy consent
    if (!privacyConsent.dataProcessing) {
      issues.push("Required data processing consent is missing");
    }

    // Check for sensitive data in localStorage
    const sensitiveKeys = Object.keys(localStorage).filter(
      (key) =>
        key.includes("password") ||
        key.includes("secret") ||
        key.includes("key")
    );

    if (sensitiveKeys.length > 0) {
      issues.push(
        `Found ${sensitiveKeys.length} potentially sensitive keys in localStorage`
      );
    }

    const compliant = issues.length === 0;

    logSecurityEvent("PRIVACY_COMPLIANCE_CHECK", {
      compliant,
      issuesCount: issues.length,
      issues,
    });

    return compliant;
  };

  // Security: Database performance monitoring
  const monitorDatabasePerformance = async (): Promise<{
    responseTime: number;
    throughput: number;
    errorRate: number;
    healthScore: number;
  }> => {
    const metrics = {
      responseTime: 0,
      throughput: 0,
      errorRate: 0,
      healthScore: 100,
    };

    try {
      // Measure response time
      const startTime = Date.now();
      const { data, error } = await supabase
        .from("notes")
        .select("count")
        .limit(1);
      metrics.responseTime = Date.now() - startTime;

      if (error) {
        metrics.errorRate = 100;
        metrics.healthScore -= 50;
      } else {
        // Measure throughput (operations per second)
        const throughputStart = Date.now();
        const promises = Array(5)
          .fill(null)
          .map(() => supabase.from("notes").select("id").limit(1));
        await Promise.all(promises);
        const throughputTime = Date.now() - throughputStart;
        metrics.throughput = (5000 / throughputTime) * 1000; // ops per second

        // Adjust health score based on performance
        if (metrics.responseTime > 2000) metrics.healthScore -= 20;
        if (metrics.responseTime > 5000) metrics.healthScore -= 30;
        if (metrics.throughput < 10) metrics.healthScore -= 15;
      }

      logSecurityEvent("DATABASE_PERFORMANCE_METRICS", metrics);
      return metrics;
    } catch (err) {
      metrics.errorRate = 100;
      metrics.healthScore = 0;
      logSecurityEvent("DATABASE_PERFORMANCE_CHECK_FAILED", {
        error: err instanceof Error ? err.message : String(err),
      });
      return metrics;
    }
  };

  // Security: Anomaly detection
  const detectAnomalies = (): {
    anomalies: string[];
    severity: "low" | "medium" | "high" | "critical";
    recommendations: string[];
  } => {
    const anomalies: string[] = [];
    const recommendations: string[] = [];
    let severity: "low" | "medium" | "high" | "critical" = "low";

    // Check for unusual login patterns
    const recentActivity = JSON.parse(
      localStorage.getItem("elysium_activity") || "[]"
    );
    const lastHourActivity = recentActivity.filter(
      (timestamp: number) => Date.now() - timestamp < 60 * 60 * 1000
    );

    if (lastHourActivity.length > 100) {
      anomalies.push("Unusually high activity in the last hour");
      severity = "high";
      recommendations.push("Investigate for potential DoS attack");
    }

    // Check for failed authentication spikes
    if (accountLockout.failedAttempts > 3) {
      anomalies.push("Multiple recent authentication failures");
      severity = severity === "low" ? "medium" : severity;
      recommendations.push("Monitor for brute force attempts");
    }

    // Check for data integrity issues
    const auditTrail = JSON.parse(
      localStorage.getItem("elysium_audit_trail") || "[]"
    );
    const recentErrors = auditTrail.filter(
      (entry: any) =>
        entry.event.includes("FAILED") &&
        Date.now() - new Date(entry.timestamp).getTime() < 60 * 60 * 1000
    );

    if (recentErrors.length > 10) {
      anomalies.push("High rate of operation failures");
      severity = "high";
      recommendations.push("Check system health and connectivity");
    }

    // Check for unusual data access patterns
    const dataAccessPatterns = auditTrail.filter(
      (entry: any) => entry.operation === "read" || entry.operation === "update"
    );

    const uniqueUsers = new Set(
      dataAccessPatterns.map((entry: any) => entry.userId)
    ).size;
    if (uniqueUsers > 10) {
      anomalies.push("Unusual number of users accessing data");
      severity = severity === "low" ? "medium" : severity;
      recommendations.push("Verify user access permissions");
    }

    // Check for session anomalies
    if (user && user.created_at) {
      const sessionAge = Date.now() - new Date(user.created_at).getTime();
      if (sessionAge > 24 * 60 * 60 * 1000) {
        // 24 hours
        anomalies.push("Very old session detected");
        severity = severity === "low" ? "medium" : severity;
        recommendations.push("Recommend session refresh");
      }
    }

    logSecurityEvent("ANOMALY_DETECTION_COMPLETED", {
      anomaliesCount: anomalies.length,
      severity,
      recommendationsCount: recommendations.length,
    });

    return { anomalies, severity, recommendations };
  };

  // Security: Security health checks
  const performSecurityHealthCheck = async (): Promise<{
    overallHealth: number;
    checks: Record<string, boolean>;
    issues: string[];
    recommendations: string[];
  }> => {
    const healthReport = {
      overallHealth: 100,
      checks: {} as Record<string, boolean>,
      issues: [] as string[],
      recommendations: [] as string[],
    };

    // Check 1: Authentication security
    healthReport.checks.authSecurity =
      !accountLockout.locked && accountLockout.failedAttempts === 0;
    if (!healthReport.checks.authSecurity) {
      healthReport.overallHealth -= 20;
      healthReport.issues.push("Authentication security issues detected");
      healthReport.recommendations.push("Review authentication policies");
    }

    // Check 2: Data integrity
    const auditTrail = JSON.parse(
      localStorage.getItem("elysium_audit_trail") || "[]"
    );
    const integrityViolations = auditTrail.filter(
      (entry: any) => entry.event === "DATA_INTEGRITY_VIOLATION"
    );
    healthReport.checks.dataIntegrity = integrityViolations.length === 0;
    if (!healthReport.checks.dataIntegrity) {
      healthReport.overallHealth -= 25;
      healthReport.issues.push("Data integrity violations detected");
      healthReport.recommendations.push("Verify data backup and integrity");
    }

    // Check 3: Privacy compliance
    healthReport.checks.privacyCompliance = runPrivacyComplianceCheck();
    if (!healthReport.checks.privacyCompliance) {
      healthReport.overallHealth -= 15;
      healthReport.issues.push("Privacy compliance issues found");
      healthReport.recommendations.push("Review and update privacy policies");
    }

    // Check 4: API health
    healthReport.checks.apiHealth = await monitorApiHealth();
    if (!healthReport.checks.apiHealth) {
      healthReport.overallHealth -= 30;
      healthReport.issues.push("API health issues detected");
      healthReport.recommendations.push(
        "Check API connectivity and performance"
      );
    }

    // Check 5: Rate limiting status
    healthReport.checks.rateLimiting = !isRateLimited;
    if (!healthReport.checks.rateLimiting) {
      healthReport.overallHealth -= 10;
      healthReport.issues.push("Rate limiting is active");
      healthReport.recommendations.push("Monitor for potential abuse");
    }

    // Anomaly detection
    const anomalyReport = detectAnomalies();
    healthReport.checks.anomalyFree = anomalyReport.anomalies.length === 0;
    if (!healthReport.checks.anomalyFree) {
      const severityPenalty = { low: 5, medium: 15, high: 25, critical: 40 };
      healthReport.overallHealth -=
        severityPenalty[anomalyReport.severity] || 10;
      healthReport.issues.push(...anomalyReport.anomalies);
      healthReport.recommendations.push(...anomalyReport.recommendations);
    }

    logSecurityEvent("SECURITY_HEALTH_CHECK_COMPLETED", {
      overallHealth: healthReport.overallHealth,
      checksPassed: Object.values(healthReport.checks).filter(Boolean).length,
      totalChecks: Object.keys(healthReport.checks).length,
      issuesCount: healthReport.issues.length,
    });

    return healthReport;
  };

  // Security: Automated security monitoring
  const startAutomatedSecurityMonitoring = () => {
    // Run health checks every 5 minutes
    const healthCheckInterval = setInterval(async () => {
      const healthReport = await performSecurityHealthCheck();

      if (healthReport.overallHealth < 70) {
        logSecurityEvent("SECURITY_HEALTH_ALERT", {
          healthScore: healthReport.overallHealth,
          criticalIssues: healthReport.issues.length,
          severity: healthReport.overallHealth < 50 ? "critical" : "warning",
        });

        // In production, this would send alerts to administrators
        console.warn("?? Security Health Alert:", healthReport);
      }
    }, 5 * 60 * 1000); // Every 5 minutes

    // Run anomaly detection every 10 minutes
    const anomalyCheckInterval = setInterval(() => {
      const anomalyReport = detectAnomalies();

      if (
        anomalyReport.severity === "high" ||
        anomalyReport.severity === "critical"
      ) {
        logSecurityEvent("ANOMALY_ALERT", {
          severity: anomalyReport.severity,
          anomaliesCount: anomalyReport.anomalies.length,
        });

        console.warn("?? Anomaly Detected:", anomalyReport);
      }
    }, 10 * 60 * 1000); // Every 10 minutes

    // Run data retention enforcement daily
    const retentionInterval = setInterval(() => {
      enforceDataRetention();
    }, 24 * 60 * 60 * 1000); // Daily

    // Store interval IDs for cleanup
    return { healthCheckInterval, anomalyCheckInterval, retentionInterval };
  };

  // Security: Emergency security lockdown
  const initiateSecurityLockdown = (reason: string) => {
    logSecurityEvent("SECURITY_LOCKDOWN_INITIATED", {
      reason,
      timestamp: new Date().toISOString(),
      userId: user?.id,
    });

    // Disable all user operations
    // In a real implementation, this would:
    // 1. Block all API calls
    // 2. Force logout all users
    // 3. Enable read-only mode
    // 4. Alert administrators

    alert(
      `Security lockdown initiated: ${reason}. Please contact administrators.`
    );

    // Force logout current user
    supabase.auth.signOut();
  };

  useEffect(() => {
    const handleAuthRedirect = async () => {
      // Security: Check account lockout before processing auth
      if (!checkAccountLockout()) {
        alert(
          "Account is temporarily locked due to too many failed login attempts. Please try again later."
        );
        return;
      }

      // Security: Check rate limiting before processing auth
      if (!checkRateLimit()) {
        logSecurityEvent("AUTH_RATE_LIMITED", { action: "handleAuthRedirect" });
        alert(
          "Too many authentication attempts. Please wait before trying again."
        );
        return;
      }

      // Security: Monitor suspicious activity
      monitorSuspiciousActivity();

      // Security: Set secure headers check
      setSecureHeaders();

      if (authProcessedRef.current) {
        console.log("Auth already processed, skipping");
        return;
      }

      const hash = window.location.hash;
      console.log("URL hash on load:", hash);

      // Security: Validate and sanitize hash input
      const sanitizedHash = sanitizeInput(hash);
      if (sanitizedHash !== hash) {
        logSecurityEvent("INPUT_SANITIZATION_TRIGGERED", {
          original: hash,
          sanitized: sanitizedHash,
        });
      }

      if (hash.includes("error=access_denied")) {
        console.error("Auth error in URL:", hash);
        logSecurityEvent("AUTH_ERROR_ACCESS_DENIED", { hash });
        handleFailedAuthAttempt();
        alert(
          "Email link is invalid or has expired. Please request a new one."
        );
        return;
      }

      // Check if hash contains auth tokens
      if (hash.includes("access_token")) {
        // Parse the hash to extract tokens
        const hashParams = new URLSearchParams(hash.substring(1));
        const accessToken = hashParams.get("access_token");
        const refreshToken = hashParams.get("refresh_token");

        if (accessToken && refreshToken) {
          // Security: Validate token format (basic JWT structure check)
          const isValidTokenFormat = (token: string) => {
            // JWT tokens have three parts separated by dots: header.payload.signature
            const parts = token.split(".");
            return parts.length === 3 && parts.every((part) => part.length > 0);
          };

          if (
            !isValidTokenFormat(accessToken) ||
            !isValidTokenFormat(refreshToken)
          ) {
            logSecurityEvent("INVALID_TOKEN_FORMAT", {
              accessTokenValid: isValidTokenFormat(accessToken),
              refreshTokenValid: isValidTokenFormat(refreshToken),
            });
            // Don't show alert for format issues - let Supabase handle auth errors
            console.warn(
              "Token format validation failed, proceeding with Supabase auth"
            );
          }

          console.log("Setting session from hash tokens");
          const { data, error } = await supabase.auth.setSession({
            access_token: accessToken,
            refresh_token: refreshToken,
          });
          console.log("Set session result:", { data, error });
          if (error) {
            console.error("Error setting session:", error);
            logSecurityEvent("SESSION_SET_ERROR", {
              error: error instanceof Error ? error.message : String(error),
            });
            handleFailedAuthAttempt();
            alert(
              `Authentication failed: ${
                error instanceof Error ? error.message : String(error)
              }`
            );
          } else if (data.session) {
            // Security: Check session integrity
            if (!checkSessionIntegrity()) {
              logSecurityEvent("SESSION_INTEGRITY_FAILED", {
                userId: data.session.user.id,
              });
            }

            setUser(data.session.user);
            console.log("User set from session:", data.session.user);
            logSecurityEvent("AUTH_SUCCESS", {
              userId: data.session.user.id,
              email: data.session.user.email,
            });
            handleSuccessfulAuth();
            alert(`Logged in as ${data.session.user.email}`);
            authProcessedRef.current = true;

            // Security: Schedule token rotation
            setTimeout(() => rotateTokens(), 30 * 60 * 1000); // Rotate after 30 minutes
          } else {
            console.log("No session returned from setSession");
            logSecurityEvent("SESSION_SET_NO_SESSION", {});
            handleFailedAuthAttempt();
            alert("Authentication failed: No session returned");
          }
        } else {
          console.log("Hash contains access_token but missing tokens");
          logSecurityEvent("MISSING_TOKENS_IN_HASH", {});
          alert("Authentication failed: Missing tokens in URL");
        }
      } else {
        // No tokens in hash, get current session
        const {
          data: { session },
          error,
        } = await supabase.auth.getSession();
        console.log("Initial session check:", { session, error });

        if (session) {
          // Security: Check session integrity for existing session
          if (!checkSessionIntegrity()) {
            logSecurityEvent("EXISTING_SESSION_INTEGRITY_FAILED", {
              userId: session.user.id,
            });
          }
          logSecurityEvent("EXISTING_SESSION_RESTORED", {
            userId: session.user.id,
          });
        }

        setUser(session?.user ?? null);
        authProcessedRef.current = true;
      }

      // Clean the hash after processing
      if (hash) {
        window.history.replaceState(null, "", window.location.pathname);
        console.log("URL hash cleaned");
      }
      const storageKey = `sb-${process.env.REACT_APP_SUPABASE_URL?.replace(
        "https://",
        ""
      )}-auth-token`;
      console.log(
        "Supabase token in localStorage:",
        localStorage.getItem(storageKey)
      );
    };

    // Set up auth listener first
    if (!authSubscriptionRef) {
      const {
        data: { subscription },
      } = supabase.auth.onAuthStateChange(
        async (event: string, session: Session | null) => {
          console.log("Auth state changed:", { event, session });

          // Security: Log auth state changes
          logSecurityEvent("AUTH_STATE_CHANGE", {
            event,
            hasSession: !!session,
            userId: session?.user?.id,
            email: session?.user?.email,
          });

          // Security: Monitor for suspicious auth patterns
          if (event === "SIGNED_OUT") {
            monitorSuspiciousActivity();
          }

          if (session) {
            // Security: Check session integrity on state change
            if (!checkSessionIntegrity()) {
              logSecurityEvent("SESSION_INTEGRITY_FAILED_ON_CHANGE", {
                event,
                userId: session.user.id,
              });
            }

            setUser(session.user);
            logSecurityEvent("AUTH_STATE_CHANGE_SUCCESS", {
              event,
              userId: session.user.id,
              email: session.user.email,
            });
            handleSuccessfulAuth();

            // Security: Schedule periodic token rotation
            setTimeout(() => rotateTokens(), 45 * 60 * 1000); // Rotate after 45 minutes
          } else {
            setUser(null);
            if (event === "SIGNED_OUT") {
              logSecurityEvent("USER_SIGNED_OUT", { reason: "user_action" });
            }
          }
        }
      );
      setAuthSubscriptionRef(subscription);
    }

    // Then handle initial session (including from hash)
    handleAuthRedirect();

    return () => {
      if (authSubscriptionRef) {
        console.log("Unsubscribing auth state listener");
        authSubscriptionRef.unsubscribe();
        setAuthSubscriptionRef(null);
      }
    };
  }, []); // Only run once

  return <WelcomePage user={user} setUser={setUser} />;
}

function getDefaultNotes(mode: "web3" | "db" | "cloud"): Note[] {
  // Return empty array to start with no default notes
  return [];
}

function WelcomePage({
  user,
  setUser,
}: {
  user: any;
  setUser: (user: any) => void;
}) {
  const [hasBeenConnected, setHasBeenConnected] = useState(false);
  const [showPopup, setShowPopup] = useState(false);
  const [showMobileWalletSetup, setShowMobileWalletSetup] = useState(false);
  const [showWanderDownloadPopup, setShowWanderDownloadPopup] = useState(false);
  const [showMobileDesktopOnlyPopup, setShowMobileDesktopOnlyPopup] =
    useState(false);
  const [email, setEmail] = useState("");
  const [isLoggingIn, setIsLoggingIn] = useState(false);
  const [walletAddress, setWalletAddress] = useState<string>("");
  const [walletPublicKey, setWalletPublicKey] = useState<Uint8Array | null>(
    null
  );

  const [selectedMode, setSelectedMode] = useState<
    null | "web3" | "db" | "cloud"
  >(() => {
    const savedMode = localStorage.getItem("elysium_selected_mode");
    return savedMode ? (savedMode as "web3" | "db" | "cloud") : null;
  });

  // Global translation hook - applies to entire app
  const {
    currentLanguage,
    changeLanguage,
    isTranslating,
    ensureLanguageApplied,
  } = useDynamicTranslation();

  const [mode, setMode] = useState<"web3" | "db" | "cloud">(() => {
    const savedMode = localStorage.getItem("elysium_selected_mode");
    return savedMode ? (savedMode as "web3" | "db" | "cloud") : "web3";
  });

  const [notes, setNotes] = useState<Note[]>([]);
  const [isLoadingNotes, setIsLoadingNotes] = useState(false);

  const [activePage, setActivePage] = useState<
    "recent" | "create" | "settings" | "logout" | "search"
  >("recent");
  const [showCreateModal, setShowCreateModal] = useState(false);
  const [showCloudAuthModal, setShowCloudAuthModal] = useState(false);
  const [files, setFiles] = useState<File[]>([]);
  const [isCloudButtonClicked, setIsCloudButtonClicked] = useState(false);
  const [showWalletDropdown, setShowWalletDropdown] = useState(false);

  // Search state
  const [searchQuery, setSearchQuery] = useState("");

  // Close wallet dropdown when clicking outside
  useEffect(() => {
    const handleClickOutside = (event: MouseEvent) => {
      if (
        showWalletDropdown &&
        !(event.target as Element).closest(".wallet-dropdown")
      ) {
        setShowWalletDropdown(false);
      }
    };

    document.addEventListener("mousedown", handleClickOutside);
    return () => document.removeEventListener("mousedown", handleClickOutside);
  }, [showWalletDropdown]);

  const [viewingNote, setViewingNote] = useState<Note | null>(null);
  const [editingNote, setEditingNote] = useState<Note | null>(null);
  const [editTitle, setEditTitle] = useState("");
  const [editContent, setEditContent] = useState("");
  const [editTemplate, setEditTemplate] = useState("Auto");
  // Function to strip HTML tags and get plain text for previews
  const stripHtmlTags = (html: string): string => {
    const tmp = document.createElement("DIV");
    tmp.innerHTML = html;
    return tmp.textContent || tmp.innerText || "";
  };
  const editTextareaRef = useRef<HTMLDivElement>(null);
  const [showDownloadOptions, setShowDownloadOptions] = useState(false);

  // Cloud storage hook
  const cloudStorage = useCloudStorage();

  // Translation hook
  const {
    currentLanguage,
    isTranslating,
    changeLanguage,
    showLanguagePopup,
    pendingLanguage,
    pendingLanguageName,
    confirmLanguageChange,
    cancelLanguageChange,
    languageNames,
  } = useDynamicTranslation();

  const [cloudNotes, setCloudNotes] = useState<Note[]>([]);

  // Offline queue for cloud saves
  const [offlineQueue, setOfflineQueue] = useState<Note[]>([]);

  // Download loading state
  const [downloadingNotes, setDownloadingNotes] = useState<Set<string>>(
    new Set()
  );

  // Draft system for blockchain mode
  const [drafts, setDrafts] = useState<Note[]>([]);
  const [publishedNotes, setPublishedNotes] = useState<
    Array<Note & { transactionId: string; publishedAt: string }>
  >([]);
  const [currentDraft, setCurrentDraft] = useState<Note | null>(null);
  const [isAutoSaving, setIsAutoSaving] = useState(false);

  // Folder system for organizing eternal notes
  const [folders, setFolders] = useState<
    Array<{
      id: string;
      name: string;
      color: string;
      noteIds: string[];
      createdAt: string;
    }>
  >([]);
  const [showCreateFolderModal, setShowCreateFolderModal] = useState(false);
  const [showPublishFolderModal, setShowPublishFolderModal] = useState(false);
  const [viewingFolder, setViewingFolder] = useState<any>(null);
  const [folderToDelete, setFolderToDelete] = useState<any>(null);
  const [showDeleteFolderModal, setShowDeleteFolderModal] = useState(false);
  const [noteToDelete, setNoteToDelete] = useState<any>(null);
  const [showDeleteNoteModal, setShowDeleteNoteModal] = useState(false);
  const [selectedDrafts, setSelectedDrafts] = useState<Set<string>>(new Set());
  const [publishingDrafts, setPublishingDrafts] = useState<Set<string>>(
    new Set()
  );

  // Section visibility toggles
  const [showDrafts, setShowDrafts] = useState(() => {
    const saved = localStorage.getItem("elysium_showDrafts");
    return saved !== null ? JSON.parse(saved) : true;
  });
  const [showPublishedNotes, setShowPublishedNotes] = useState(() => {
    const saved = localStorage.getItem("elysium_showPublishedNotes");
    return saved !== null ? JSON.parse(saved) : true;
  });
  const [showFolders, setShowFolders] = useState(() => {
    const saved = localStorage.getItem("elysium_showFolders");
    return saved !== null ? JSON.parse(saved) : true;
  });

  // Save toggle states to localStorage
  useEffect(() => {
    localStorage.setItem("elysium_showDrafts", JSON.stringify(showDrafts));
  }, [showDrafts]);

  useEffect(() => {
    localStorage.setItem(
      "elysium_showPublishedNotes",
      JSON.stringify(showPublishedNotes)
    );
  }, [showPublishedNotes]);

  useEffect(() => {
    localStorage.setItem("elysium_showFolders", JSON.stringify(showFolders));
  }, [showFolders]);

  // Batch processing for blockchain saves
  const [batchQueue, setBatchQueue] = useState<Note[]>([]);
  const [isProcessingBatch, setIsProcessingBatch] = useState(false);

  // ArConnect modal state
  const [arConnectModal, setArConnectModal] = useState<{
    isOpen: boolean;
    title: string;
    message: string;
    actionButton?: { text: string; onClick: () => void };
  }>({
    isOpen: false,
    title: "",
    message: "",
  });

  // Connectivity state
  const [isOnline, setIsOnline] = useState(navigator.onLine);
  const [isLoadingOfflineData, setIsLoadingOfflineData] = useState(false);
  const [cachedNotes, setCachedNotes] = useState<Note[]>([]);

  // Load cloud notes
  const loadCloudNotes = async () => {
    if (cloudStorage.user) {
      try {
        // Convert CloudNote to Note format
        const convertedNotes: Note[] = cloudStorage.notes.map((cloudNote) => ({
          id: cloudNote.id || `cloud-${Date.now()}`,
          title: cloudNote.title,
          content: cloudNote.content,
          template: cloudNote.template || "Blank",
          isPermanent: false,
          completionTimestamps: {},
          createdAt: cloudNote.createdAt.toDate().toISOString(),
          updatedAt: cloudNote.updatedAt.toDate().toISOString(),
        }));
        setCloudNotes(convertedNotes);
      } catch (error) {
        console.error("Error loading cloud notes:", error);
        setCloudNotes([]);
      }
    } else {
      setCloudNotes([]);
    }
  };

  const [settings, setSettings] = useState(() => {
    const saved = localStorage.getItem("elysium_settings");
    const defaults = {
      theme: "Dark",
      notifications: false,
      syncInterval: 15,
      aiResponseStyle: "Balanced",
      aiPersonality: "Professional",
      autoSave: true,
      defaultTemplate: "Blank",
      noteSorting: "Date Created",
      dataRetention: 365,
      language: "en",
    };
    return saved ? { ...defaults, ...JSON.parse(saved) } : defaults;
  });

  // Auto-sync functionality
  useEffect(() => {
    if (!settings.notifications || settings.syncInterval <= 0) return;

    const interval = setInterval(() => {
      if (user && notes.length > 0) {
        // Trigger a sync operation
        fetchNotes();
      }
    }, settings.syncInterval * 60 * 1000); // Convert minutes to milliseconds

    return () => clearInterval(interval);
  }, [settings.notifications, settings.syncInterval, user, notes.length]);

  // Auto-save functionality
  useEffect(() => {
    if (!settings.autoSave || !user) return;

    const autoSaveInterval = setInterval(() => {
      // Auto-save logic would go here - for now just log
      console.log("Auto-saving notes...");
      // In a real implementation, this would save any unsaved changes
    }, 30000); // Auto-save every 30 seconds

    return () => clearInterval(autoSaveInterval);
  }, [settings.autoSave, user]);

  const handleSettingsSave = (newSettings: {
    theme: string;
    notifications: boolean;
    syncInterval: number;
    aiResponseStyle: string;
    aiPersonality: string;
    autoSave: boolean;
    defaultTemplate: string;
    noteSorting: string;
    dataRetention: number;
    language: string;
  }) => {
    setSettings(newSettings);
    localStorage.setItem("elysium_settings", JSON.stringify(newSettings));

    // Handle language change
    if (newSettings.language !== settings.language) {
      // Language change is now handled by useDynamicTranslation hook
    }

    // Show notification if enabled
    if (newSettings.notifications && !settings.notifications) {
      // Request notification permission
      if ("Notification" in window && Notification.permission === "default") {
        Notification.requestPermission();
      }
    }
  };

  // Notification utility function
  const showNotification = (title: string, body: string) => {
    if (
      settings.notifications &&
      "Notification" in window &&
      Notification.permission === "granted"
    ) {
      new Notification(title, {
        body,
        icon: "/favicon.ico",
        badge: "/favicon.ico",
      });
    }
  };

  // Handle mobile wallet authentication return
  useEffect(() => {
    const handleMobileWalletReturn = async () => {
      // Check for mobile wallet authentication parameters in URL
      const urlParams = new URLSearchParams(window.location.search);
      const walletAddress = urlParams.get("address");
      const signature = urlParams.get("signature");
      const publicKey = urlParams.get("publicKey");

      if (walletAddress && signature && publicKey && mode === "web3") {
        console.log("Mobile wallet authentication return detected:", {
          walletAddress,
          signature,
          publicKey,
        });

        try {
          // Set wallet connection state
          setWalletAddress(walletAddress);
          setWalletPublicKey(new Uint8Array(JSON.parse(publicKey)));

          // Clean the URL
          window.history.replaceState(null, "", window.location.pathname);

          console.log("Mobile wallet authentication successful");
        } catch (error) {
          console.error(
            "Failed to process mobile wallet authentication:",
            error
          );
        }
      }
    };

    handleMobileWalletReturn();
  }, [mode]); // Depend on mode to ensure it's available

  // Draft management functions for blockchain mode
  const saveDraftLocally = async (note: Note) => {
    if (mode !== "web3") return;

    // Allow saving drafts even without wallet connection
    const draftKey = walletAddress
      ? `elysium_drafts_${walletAddress}`
      : "elysium_drafts_local";

    try {
      setIsAutoSaving(true);

      // Prepare the draft for saving
      let draftToSave = note;

      // Encrypt the draft content using address-derived key
      if (walletAddress) {
        const dataStr = JSON.stringify({
          title: note.title,
          content: note.content,
          template: note.template,
          completionTimestamps: note.completionTimestamps || {},
        });

        const encoder = new TextEncoder();
        const addressBytes = encoder.encode(walletAddress);
        const keyMaterial = nacl.hash(addressBytes).slice(0, 32);

        const { encrypted, nonce } = encryptAndCompress(dataStr, keyMaterial);

        draftToSave = {
          ...note,
          encryptedContent: encrypted,
          nonce: nonce,
          isDraft: true,
          updatedAt: new Date().toISOString(),
        };
      } else {
        // Save unencrypted if no wallet
        draftToSave = {
          ...note,
          isDraft: true,
          updatedAt: new Date().toISOString(),
        };
      }

      // Save to localStorage
      const existingDrafts = JSON.parse(localStorage.getItem(draftKey) || "[]");

      // Update or add the draft
      const draftIndex = existingDrafts.findIndex((d: any) => d.id === note.id);
      if (draftIndex >= 0) {
        existingDrafts[draftIndex] = draftToSave;
      } else {
        existingDrafts.push(draftToSave);
      }

      localStorage.setItem(draftKey, JSON.stringify(existingDrafts));

      // Update the drafts state with the decrypted version for immediate UI update
      const decryptedDraft = {
        ...note,
        isDraft: true,
        updatedAt: new Date().toISOString(),
      };
      const updatedDrafts = [...drafts];
      const stateDraftIndex = updatedDrafts.findIndex((d) => d.id === note.id);
      if (stateDraftIndex >= 0) {
        updatedDrafts[stateDraftIndex] = decryptedDraft;
      } else {
        updatedDrafts.push(decryptedDraft);
      }
      setDrafts(updatedDrafts);

      console.log("Draft auto-saved:", note.id);
    } catch (error) {
      console.error("Error saving draft:", error);
    } finally {
      setIsAutoSaving(false);
    }
  };

  const loadDraftsFromLocal = async () => {
    if (mode !== "web3") return;

    try {
      let allSavedDrafts: any[] = [];

      // Load from local key (drafts saved without wallet)
      const localDrafts = JSON.parse(
        localStorage.getItem("elysium_drafts_local") || "[]"
      );
      allSavedDrafts = [...allSavedDrafts, ...localDrafts];

      // Load from wallet-specific key if connected (drafts saved with wallet)
      if (walletAddress) {
        const walletDrafts = JSON.parse(
          localStorage.getItem(`elysium_drafts_${walletAddress}`) || "[]"
        );
        allSavedDrafts = [...allSavedDrafts, ...walletDrafts];
      }

      // Remove duplicates based on id
      const uniqueDrafts = allSavedDrafts.filter(
        (draft, index, self) =>
          index === self.findIndex((d) => d.id === draft.id)
      );

      // Decrypt drafts for display
      const decryptedDrafts = await Promise.all(
        uniqueDrafts.map(async (draft: any) => {
          try {
            // If draft has encrypted content, try to decrypt using address-derived key
            if (draft.encryptedContent && draft.nonce) {
              console.log("Attempting to decrypt draft:", draft.id);
              try {
                const encoder = new TextEncoder();
                const addressBytes = encoder.encode(walletAddress);
                const keyMaterial = nacl.hash(addressBytes).slice(0, 32);

                const decryptedData = decryptNote(
                  new Uint8Array(Object.values(draft.encryptedContent)),
                  keyMaterial,
                  new Uint8Array(Object.values(draft.nonce))
                );

                const parsed = JSON.parse(decryptedData);
                return {
                  ...draft,
                  title: parsed.title,
                  content: parsed.content,
                  template: parsed.template,
                  completionTimestamps: parsed.completionTimestamps,
                  isDraft: true,
                };
              } catch (decryptError) {
                console.error(
                  "Decryption failed for draft:",
                  draft.id,
                  decryptError
                );
                // If decryption fails, try to use it as plain text if it has title/content
                if (draft.title && draft.content) {
                  console.log("Using encrypted draft as plain text:", draft.id);
                  return {
                    ...draft,
                    isDraft: true,
                  };
                }
                return null;
              }
            } else {
              // Draft is not encrypted, use as-is
              console.log("Using draft as-is:", draft.id);
              return {
                ...draft,
                isDraft: true,
              };
            }
          } catch (error) {
            console.error("Error decrypting draft:", draft.id, error);
            // If decryption fails, try to use the draft as-is (might be unencrypted)
            if (draft.title && draft.content) {
              console.log("Using failed draft as plain text:", draft.id);
              return {
                ...draft,
                isDraft: true,
              };
            }
            return null;
          }
        })
      );

      setDrafts(decryptedDrafts.filter(Boolean));
      console.log(`Loaded ${decryptedDrafts.length} drafts`);
    } catch (error) {
      console.error("Error loading drafts:", error);
      setDrafts([]);
    }
  };

  const loadPublishedNotesFromLocal = async () => {
    if (mode !== "web3" || !walletAddress) return;

    try {
      const publishedKey = `elysium_published_${walletAddress}`;
      const savedPublished = JSON.parse(
        localStorage.getItem(publishedKey) || "[]"
      );
      setPublishedNotes(savedPublished);
      console.log(`Loaded ${savedPublished.length} published notes`);
    } catch (error) {
      console.error("Error loading published notes:", error);
      setPublishedNotes([]);
    }
  };

  const loadFoldersFromLocal = async () => {
    if (mode !== "web3" || !walletAddress) return;

    try {
      const foldersKey = `elysium_folders_${walletAddress}`;
      const savedFolders = JSON.parse(localStorage.getItem(foldersKey) || "[]");
      setFolders(savedFolders);
      console.log(`Loaded ${savedFolders.length} folders`);
    } catch (error) {
      console.error("Error loading folders:", error);
      setFolders([]);
    }
  };

  const handleDeleteNote = async () => {
    if (!noteToDelete) return;

    const note = noteToDelete;
    setShowDeleteNoteModal(false);
    setNoteToDelete(null);

    try {
      const updatedNotes = notes.filter((n) => n.id !== note.id);
      setNotes(updatedNotes);

      if (mode === "db" && user) {
        console.log("Deleting note from Supabase:", note.id);
        const { error } = await supabase
          .from("notes")
          .delete()
          .eq("id", note.id);
        if (error) {
          console.error("Supabase delete error:", error);
          alert("Failed to delete note from database. Please try again.");
        } else {
          console.log("Note deleted from database successfully", {
            noteId: note.id,
            userId: user.id,
            noteTitle: note.title,
          });
        }
      } else if (mode === "cloud") {
        localStorage.setItem(
          `elysium_notes_${mode}`,
          JSON.stringify(updatedNotes)
        );
      }
    } catch (error) {
      console.error("Error deleting note:", error);
      alert("An error occurred while deleting the note. Please try again.");
    }
  };

  const deleteDraft = async (draftId: string) => {
    if (mode !== "web3" || !checkArweaveWallet()) return;

    try {
      const draftsKey = walletAddress
        ? `elysium_drafts_${walletAddress}`
        : "elysium_drafts_local";
      const existingDrafts = JSON.parse(
        localStorage.getItem(draftsKey) || "[]"
      );
      const filteredDrafts = existingDrafts.filter(
        (d: any) => d.id !== draftId
      );

      localStorage.setItem(draftsKey, JSON.stringify(filteredDrafts));
      setDrafts(filteredDrafts);

      console.log("Draft deleted:", draftId);
    } catch (error) {
      console.error("Error deleting draft:", error);
    }
  };

  // Clean up orphaned notes that can't be decrypted
  const cleanupOrphanedNotes = async () => {
    if (mode !== "db" || !user) return;

    try {
      const session = (await supabase.auth.getSession()).data.session;
      if (!session) return;

      const key = await deriveKey(session.user.id);
      const { data, error } = await supabase
        .from("notes")
        .select("*")
        .eq("user_id", session.user.id);

      if (error) {
        console.error("Error fetching notes for cleanup:", error);
        return;
      }

      const orphanedNoteIds: string[] = [];

      for (const note of data) {
        try {
          const title = await decryptData(JSON.parse(note.title), key);
          const content = await decryptData(JSON.parse(note.content), key);
          if (!title || !content) {
            orphanedNoteIds.push(note.id);
          }
        } catch (error) {
          orphanedNoteIds.push(note.id);
        }
      }

      if (orphanedNoteIds.length > 0) {
        const { error: deleteError } = await supabase
          .from("notes")
          .delete()
          .in("id", orphanedNoteIds);

        if (deleteError) {
          console.error("Error deleting orphaned notes:", deleteError);
          alert("Failed to clean up orphaned notes. Please try again.");
        } else {
          alert(
            `Successfully cleaned up ${orphanedNoteIds.length} orphaned note${
              orphanedNoteIds.length === 1 ? "" : "s"
            }.`
          );
          // Refresh notes
          fetchNotes();
        }
      } else {
        alert("No orphaned notes found to clean up.");
      }
    } catch (error) {
      console.error("Error during cleanup:", error);
      alert("An error occurred during cleanup. Please try again.");
    }
  };

  // Connectivity detection functions
  const testInternetConnectivity = async (): Promise<boolean> => {
    try {
      // Test multiple endpoints for better reliability
      const testUrls = [
        "https://www.google.com/favicon.ico",
        "https://www.cloudflare.com/favicon.ico",
        "https://firebase.google.com/favicon.ico",
      ];

      for (const url of testUrls) {
        try {
          const response = await fetch(url, {
            method: "HEAD",
            mode: "no-cors",
            cache: "no-cache",
            signal: AbortSignal.timeout(5000), // 5 second timeout
          });
          return true;
        } catch (error) {
          // Continue to next URL
          continue;
        }
      }
      return false;
    } catch (error) {
      console.warn("Connectivity test failed:", error);
      return false;
    }
  };

  const checkConnectivity = async () => {
    const online = await testInternetConnectivity();
    console.log("Connectivity check:", online ? "online" : "offline");
    setIsOnline(online);
    return online;
  };

  const loadCachedNotes = async () => {
    if (mode === "cloud" && cloudStorage.user) {
      try {
        setIsLoadingOfflineData(true);

        // Load cached notes from localStorage
        const cached = localStorage.getItem(
          `elysium_cached_notes_${cloudStorage.user.uid}`
        );
        if (cached) {
          const parsedNotes: Note[] = JSON.parse(cached);
          setCachedNotes(parsedNotes);

          // If offline, automatically switch to cached notes
          if (!isOnline) {
            setNotes(parsedNotes);
            console.log(
              `Automatically loaded ${parsedNotes.length} cached notes (offline mode)`
            );
          }
        } else if (!isOnline) {
          // No cached notes available offline
          setNotes([]);
          console.log("No cached notes available for offline mode");
        }
      } catch (error) {
        console.error("Error loading cached notes:", error);
        setCachedNotes([]);
        if (!isOnline) {
          setNotes([]);
        }
      } finally {
        setIsLoadingOfflineData(false);
      }
    }
  };

  const mainMenuGif =
    "https://media4.giphy.com/media/v1.Y2lkPTc5MGI3NjExaDF1NzNmZmlkaGd6cXRtem42ZXptMmV6cHQwMXVobWY5eWdrazU0eCZlcD12MV9pbnRlcm5hbF9naWZfYnlfaWQmY3Q9Zw/ewwd4xlxeSrM4aDDpL/giphy.gif";
  const databaseGif =
    "https://media0.giphy.com/media/v1.Y2lkPTc5MGI3NjExMW1zNzFweGtiNHNvb2w2c2g2bWYxd3ZycTBwYTljNWtlcnMzMHZvaCZlcD12MV9pbnRlcm5hbF9naWZfYnlfaWQmY3Q9Zw/JczfG7NXSdysQHxgxr/giphy.gif";
  const cloudGif =
    "https://media3.giphy.com/media/v1.Y2lkPTc5MGI3NjExcHBxaW54cXo0YjB0MzNvZjJicnI3aWt4dTZrMWlrNmZwaWQ1bnpkcyZlcD12MV9pbnRlcm5hbF9naWZfYnlfaWQmY3Q9Zw/l3q2TTmsHJ8SayhLa/giphy.gif";
  const blockchainGif =
    "https://media3.giphy.com/media/v1.Y2lkPTc5MGI3NjExdnRjbDFqaDgzOWF4eXJ0YTNjOXRsNmN3Z2V5ZjhpbmNhbDZkZHEydiZlcD12MV9pbnRlcm5hbF9naWZfYnlfaWQmY3Q9Zw/3oFzmrqRPhYnFg9oGs/giphy.gif";

  const logoSpring = useSpring({
    from: { opacity: 0, transform: "scale(0.8)" },
    to: { opacity: 1, transform: "scale(1)" },
    delay: 200,
  });
  const titleSpring = useSpring({
    from: { opacity: 0, transform: "translateY(-20px)" },
    to: { opacity: 1, transform: "translateY(0)" },
    delay: 400,
  });
  const buttonSpring = useSpring({
    from: { opacity: 0, transform: "scale(0.9)" },
    to: { opacity: 1, transform: "scale(1)" },
    delay: 600,
  });
  const noteSpring = useSpring({
    from: { opacity: 0, transform: "translateY(20px)" },
    to: { opacity: 1, transform: "translateY(0)" },
    delay: 200,
    reset: notes.length === 0,
  });

  const blockchainPageSpring = useSpring({
    from: { opacity: 0, transform: "scale(0.95)" },
    to: { opacity: 1, transform: "scale(1)" },
    delay: 200,
    reset: mode === "web3",
  });

  // Connectivity monitoring
  useEffect(() => {
    // Initial connectivity check
    checkConnectivity();

    // Listen for online/offline events
    const handleOnline = () => {
      console.log("Browser reports online");
      checkConnectivity(); // Double-check with actual connectivity test
    };

    const handleOffline = () => {
      console.log("Browser reports offline");
      setIsOnline(false);
    };

    window.addEventListener("online", handleOnline);
    window.addEventListener("offline", handleOffline);

    // Periodic connectivity checks
    const connectivityInterval = setInterval(checkConnectivity, 30000); // Check every 30 seconds

    return () => {
      window.removeEventListener("online", handleOnline);
      window.removeEventListener("offline", handleOffline);
      clearInterval(connectivityInterval);
    };
  }, []);

  // Load cached notes when offline
  useEffect(() => {
    if (!isOnline && mode === "cloud" && cloudStorage.user) {
      loadCachedNotes();
    } else if (isOnline && mode === "cloud" && cloudStorage.user) {
      // When back online, load fresh data and clear offline mode
      loadCloudNotes();
      setIsLoadingOfflineData(false);
    }
  }, [isOnline, mode, cloudStorage.user]);

  // Cache notes when they're loaded from cloud
  useEffect(() => {
    if (mode === "cloud" && cloudStorage.user && cloudNotes.length > 0) {
      // Cache the current cloud notes for offline use
      localStorage.setItem(
        `elysium_cached_notes_${cloudStorage.user.uid}`,
        JSON.stringify(cloudNotes)
      );
      console.log(`Cached ${cloudNotes.length} notes for offline use`);
    }
  }, [cloudNotes, mode, cloudStorage.user]);

  // Try to reconnect Arweave wallet on page load if in web3 mode
  useEffect(() => {
    const reconnectWallet = async () => {
      if (mode === "web3" && checkArweaveWallet() && !walletAddress) {
        try {
          console.log("Attempting to reconnect Arweave wallet...");
          const { address, publicKey } = await connectArweaveWallet();
          console.log(
            "Reconnected wallet publicKey type:",
            typeof publicKey,
            "length:",
            publicKey?.length
          );
          setWalletAddress(address);
          setWalletPublicKey(publicKey);
          console.log("Successfully reconnected Arweave wallet:", address);
        } catch (error) {
          console.log(
            "Failed to reconnect Arweave wallet, staying in web3 mode but disconnected"
          );
          // Don't change mode, just stay disconnected
        }
      }
    };

    // Small delay to ensure ArConnect is loaded
    const timer = setTimeout(reconnectWallet, 1000);
    return () => clearTimeout(timer);
  }, [mode]); // Only depend on mode, not walletAddress to avoid loops

  // Load drafts and published notes when switching to blockchain mode or wallet connects
  useEffect(() => {
    if (mode === "web3") {
      loadDraftsFromLocal();
      if (walletAddress) {
        loadPublishedNotesFromLocal();
        loadFoldersFromLocal();
      }
    } else {
      setDrafts([]);
      setPublishedNotes([]);
      setFolders([]);
    }
  }, [mode, walletAddress]);

  // Auto-save current draft every 30 seconds
  useEffect(() => {
    if (mode !== "web3" || !currentDraft || !checkArweaveWallet()) return;

    const autoSaveInterval = setInterval(() => {
      saveDraftLocally(currentDraft);
    }, 30000); // Auto-save every 30 seconds

    return () => clearInterval(autoSaveInterval);
  }, [currentDraft, mode]);

  const handleMobileWalletConnected = (
    address: string,
    publicKey: Uint8Array
  ) => {
    setWalletAddress(address);
    setWalletPublicKey(publicKey);
    setShowMobileWalletSetup(false);
    // Reload drafts after wallet connection
    if (mode === "web3") {
      loadDraftsFromLocal();
    }
  };

  const handleSelectWallet = async () => {
    console.log(
      "handleSelectWallet called, mode:",
      mode,
      "isMobile:",
      isMobileDevice()
    );

    if (isMobileDevice() && mode === "web3") {
      console.log("Mobile device in web3 mode - showing desktop only popup");
      setShowMobileDesktopOnlyPopup(true);
      return;
    }

    if (isMobileDevice()) {
      console.log(
        "Mobile device detected - opening Wander app for authentication"
      );

      // For mobile devices, use Wander app URL scheme to open the app directly
      // This bypasses the website and goes straight to the app
      const currentUrl = window.location.origin + window.location.pathname;
      const wanderAppUrl = `wander://auth?redirect=${encodeURIComponent(
        currentUrl
      )}`;

      console.log("Opening Wander app:", wanderAppUrl);
      window.location.href = wanderAppUrl;
    } else {
      console.log("Attempting direct wallet connection for desktop");
      // Direct connection for desktop
      try {
        const { address, publicKey } = await connectArweaveWallet();
        console.log("Wallet connected successfully:", address);
        setWalletAddress(address);
        setWalletPublicKey(publicKey);
        // Reload drafts after wallet connection
        if (mode === "web3") {
          loadDraftsFromLocal();
        }
      } catch (error) {
        console.error("Failed to connect Arweave wallet:", error);
        alert(
          `Failed to connect Arweave wallet: ${
            error instanceof Error ? error.message : "Unknown error"
          }`
        );
      }
    }
  };

  const handleWalletAction = () => {
    if (checkArweaveWallet()) {
      setShowPopup(true);
    } else {
      handleSelectWallet();
    }
  };

  const handleLogout = async () => {
    // Arweave wallets don't have programmatic disconnect
    if (mode === "db") {
      console.log("Logging out from Supabase");
      await supabase.auth.signOut();
      setUser(null);
      // Stay in database mode but logged out
      setActivePage("recent");
      setNotes([]);
    }
    if (mode === "cloud" && cloudStorage.user) {
      console.log("Logging out from Firebase");
      try {
        await cloudStorage.signOut();
        console.log("Firebase signOut completed");
        // Wait a bit for the auth state to update
        await new Promise((resolve) => setTimeout(resolve, 1000));
        console.log("Auth state update delay completed");
        // Stay in cloud mode but logged out
        setActivePage("recent");
        setNotes([]);
      } catch (error) {
        console.error("Error signing out from Firebase:", error);
      }
    }
    if (mode === "web3") {
      console.log("Logging out from Arweave - returning to main menu");
      // Disconnect from ArConnect
      await disconnectArweaveWallet();
      // Clear the selected mode to return to main menu
      setSelectedMode(null);
      localStorage.removeItem("elysium_selected_mode");
      setWalletAddress("");
      setWalletPublicKey(null);
      setActivePage("recent");
      setNotes([]);
      setDrafts([]);
    }
    setShowPopup(false);
  };

  const handleLogoButton = () => {
    setActivePage("recent");
  };

  const handleExitToMainMenu = async () => {
    console.log("handleExitToMainMenu: Resetting UI state to main menu");
    setSelectedMode(null);
    setActivePage("recent");
    setNotes([]);
    console.log("handleExitToMainMenu: UI state reset completed");
  };

  async function encryptData(data: string, key: CryptoKey) {
    const iv = crypto.getRandomValues(new Uint8Array(12));
    const encrypted = await crypto.subtle.encrypt(
      { name: "AES-GCM", iv },
      key,
      new Uint8Array(new TextEncoder().encode(data))
    );
    return {
      iv: Array.from(iv),
      encrypted: Array.from(new Uint8Array(encrypted)),
    };
  }

  async function decryptData(
    encryptedData: { iv: number[]; encrypted: number[] },
    key: CryptoKey
  ): Promise<string> {
    try {
      const decrypted = await crypto.subtle.decrypt(
        { name: "AES-GCM", iv: new Uint8Array(encryptedData.iv) },
        key,
        new Uint8Array(encryptedData.encrypted)
      );
      return new TextDecoder().decode(decrypted);
    } catch (error) {
      console.error("Decryption failed:", error);
      return "";
    }
  }

  const handleFileChange = (e: React.ChangeEvent<HTMLInputElement>) => {
    if (e.target.files) setFiles(Array.from(e.target.files));
  };

  // Offline queue management functions
  const addToOfflineQueue = useCallback((note: Note) => {
    setOfflineQueue((prev) => {
      const updated = [...prev, note];
      localStorage.setItem("elysium_offline_queue", JSON.stringify(updated));
      return updated;
    });
  }, []);

  const removeFromOfflineQueue = useCallback((noteId: string) => {
    setOfflineQueue((prev) => {
      const updated = prev.filter((n) => n.id !== noteId);
      localStorage.setItem("elysium_offline_queue", JSON.stringify(updated));
      return updated;
    });
  }, []);

  const processOfflineQueue = useCallback(async () => {
    if (offlineQueue.length === 0 || !cloudStorage.user) return;

    console.log(`Processing ${offlineQueue.length} notes from offline queue`);

    for (const note of offlineQueue) {
      try {
        // Check if note already exists in cloud
        const existingNotes = cloudStorage.notes;
        const exists = existingNotes.some((n) => n.id === note.id);

        if (!exists) {
          // Create new note in cloud
          await cloudStorage.createNote({
            title: note.title,
            content: note.content,
            template: note.template,
            isPublic: false,
            tags: [],
          });
        } else {
          // Update existing note in cloud
          await cloudStorage.updateNote(note.id, {
            title: note.title,
            content: note.content,
            template: note.template,
          });
        }

        removeFromOfflineQueue(note.id);
        console.log(`Successfully synced note: ${note.title}`);
      } catch (error) {
        console.error(`Failed to sync note ${note.title}:`, error);
        // Keep in queue for next attempt
      }
    }
  }, [offlineQueue, cloudStorage, removeFromOfflineQueue]);

  // Load offline queue from localStorage on mount
  useEffect(() => {
    const saved = localStorage.getItem("elysium_offline_queue");
    if (saved) {
      try {
        setOfflineQueue(JSON.parse(saved));
      } catch (error) {
        console.error("Failed to load offline queue:", error);
      }
    }
  }, []);

  // Process queue when user comes online
  useEffect(() => {
    if (cloudStorage.user && offlineQueue.length > 0) {
      // Small delay to ensure cloud storage is ready
      const timer = setTimeout(() => {
        processOfflineQueue();
      }, 2000);
      return () => clearTimeout(timer);
    }
  }, [cloudStorage.user, offlineQueue.length, processOfflineQueue]);

  // Sync downloaded notes with cloud changes
  const syncDownloadedNotes = useCallback(async () => {
    if (!cloudStorage.user || mode !== "cloud") return;

    try {
      // Get all downloaded notes
      const downloadedNotes = notes.filter((note) => note.isDownloaded);

      for (const localNote of downloadedNotes) {
        // Find corresponding cloud note
        const cloudNote = cloudStorage.notes.find(
          (cn) => cn.id === localNote.id
        );

        if (cloudNote) {
          const cloudUpdatedAt = cloudNote.updatedAt.toDate().getTime();
          const localUpdatedAt = new Date(localNote.updatedAt).getTime();

          // If cloud note is newer, update local note
          if (cloudUpdatedAt > localUpdatedAt) {
            const updatedLocalNote: Note = {
              ...localNote,
              title: cloudNote.title,
              content: cloudNote.content,
              template: cloudNote.template || "Blank",
              updatedAt: cloudNote.updatedAt.toDate().toISOString(),
              isDownloaded: true, // Keep downloaded flag
            };

            const updatedNotes = notes.map((n) =>
              n.id === localNote.id ? updatedLocalNote : n
            );
            setNotes(updatedNotes);
            localStorage.setItem(
              `elysium_notes_${mode}`,
              JSON.stringify(updatedNotes)
            );

            console.log(
              `Synced cloud changes to local note: ${localNote.title}`
            );
          }
        }
      }
    } catch (error) {
      console.error("Error syncing downloaded notes:", error);
    }
  }, [cloudStorage.user, cloudStorage.notes, notes, mode]);

  // Sync downloaded notes when cloud notes change
  useEffect(() => {
    if (cloudStorage.user && mode === "cloud") {
      syncDownloadedNotes();
    }
  }, [cloudStorage.notes, syncDownloadedNotes, cloudStorage.user, mode]);

  const handleCreateNote = async (note: {
    title: string;
    content: string;
    template: string;
    files: File[];
  }) => {
    if (note.title && note.content) {
      let newNote: Note;
      if (mode === "web3") {
        // Create draft instead of immediately saving to blockchain
        newNote = {
          id: Date.now().toString(),
          title: note.title,
          content: note.content,
          template: note.template,
          isPermanent: false,
          completionTimestamps: {},
          createdAt: new Date().toISOString(),
          updatedAt: new Date().toISOString(),
          isDraft: true,
        };

        // Save as draft locally (works with or without wallet)
        await saveDraftLocally(newNote);

        // Set as current draft for auto-saving
        setCurrentDraft(newNote);

        // Close the create modal and go to recent page
        setShowCreateModal(false);
        setActivePage("recent");

        console.log("Note saved as draft:", newNote.id);
      } else if (mode === "db") {
        const session = (await supabase.auth.getSession()).data.session;
        if (session) {
          const key = await deriveKey(session.user.id);
          const encTitle = await encryptData(note.title, key);
          const encContent = await encryptData(note.content, key);
          console.log("Saving note to Supabase:", {
            title: encTitle,
            content: encContent,
            template: note.template,
          });
          const { data, error } = await supabase
            .from("notes")
            .insert({
              user_id: session.user.id,
              title: JSON.stringify(encTitle),
              content: JSON.stringify(encContent),
              template: note.template,
            })
            .select()
            .single();
          if (error) {
            console.error("Supabase insert error:", error);
            alert("Failed to save note to database.");
            return;
          }
          console.log("Note saved to Supabase:", data);
          newNote = {
            id: data.id,
            title: note.title,
            content: note.content,
            template: note.template,
            isPermanent: false,
            completionTimestamps: {},
            createdAt: new Date().toISOString(),
            updatedAt: new Date().toISOString(),
            files: note.files,
          };
        } else {
          console.log("No session found during note creation");
          alert("Please log in to save a note.");
          return;
        }
      } else if (mode === "cloud") {
        // Create the note object first
        const newNote: Note = {
          id: Date.now().toString(),
          title: note.title,
          content: note.content,
          template: note.template,
          isPermanent: false,
          completionTimestamps: {},
          createdAt: new Date().toISOString(),
          updatedAt: new Date().toISOString(),
          files: note.files,
        };

        if (cloudStorage.user) {
          try {
            // Create note in Firebase - the real-time listener will update the UI
            await cloudStorage.createNote({
              title: note.title,
              content: note.content,
              template: note.template,
            });
            // Don't add to local state - let the real-time listener handle it
            setShowCreateModal(false);
            setActivePage("recent");
            setIsCloudButtonClicked(false);

            // Show notification for successful note creation
            showNotification(
              "Success",
              "Note created successfully in the cloud!"
            );
            return;
          } catch (error) {
            // If cloud creation fails, save locally and add to offline queue
            console.log("Cloud creation failed, saving locally:", error);
            addToOfflineQueue(newNote);
            setShowCreateModal(false);
            setActivePage("recent");
            setIsCloudButtonClicked(false);
            showNotification(
              "Offline",
              "Note saved locally. Will sync to cloud when online."
            );
          }
        } else {
          // Not authenticated, save locally and add to queue
          addToOfflineQueue(newNote);
          setShowCreateModal(false);
          setActivePage("recent");
          setIsCloudButtonClicked(false);
          showNotification(
            "Offline",
            "Note saved locally. Will sync to cloud when you sign in."
          );
        }
      } else {
        newNote = {
          id: Date.now().toString(),
          title: note.title,
          content: note.content,
          template: note.template,
          isPermanent: false,
          completionTimestamps: {},
          createdAt: new Date().toISOString(),
          updatedAt: new Date().toISOString(),
          files: note.files,
        };

        setNotes([...notes, newNote]);
        setFiles(note.files);
        setShowCreateModal(false);
        setActivePage("recent");
        setIsCloudButtonClicked(false);

        // Show notification for successful note creation
        showNotification(
          "Note Created",
          `"${note.title}" has been saved successfully`
        );
      }
    } else if (mode === "web3") {
      alert("Please connect your wallet to create a note.");
    }
  };

  const handlePageChange = (
    page: "recent" | "create" | "settings" | "logout" | "search"
  ) => {
    setActivePage(page);
  };

  // Re-apply cached translations when navigating between pages so newly mounted components
  // display in the current language immediately.
  React.useEffect(() => {
    if (currentLanguage && currentLanguage !== "en") {
      try {
        ensureLanguageApplied(currentLanguage);
      } catch (err) {
        console.warn("Failed to ensure cached translations on page change:", err);
      }
    }
  }, [activePage, currentLanguage, ensureLanguageApplied]);

  const saveToBlockchain = async (
    note: Note
  ): Promise<{
    arweaveHash: string;
    transactionHash?: string;
    isPermanent: boolean;
  }> => {
    if (mode !== "web3" || !checkArweaveWallet()) {
      throw new Error("Arweave wallet not connected");
    }
    try {
      // Use address-derived key for encryption
      if (!walletAddress) {
        throw new Error("Wallet address not available");
      }

      const dataStr = JSON.stringify({
        title: note.title,
        content: note.content,
        template: note.template,
        completionTimestamps: note.completionTimestamps,
      });

      // Use address as key material for encryption
      const encoder = new TextEncoder();
      const addressBytes = encoder.encode(walletAddress);
      const keyMaterial = nacl.hash(addressBytes).slice(0, 32);

      const { encrypted, nonce } = encryptAndCompress(dataStr, keyMaterial);
      console.log(
        "Encryption complete - nonce length:",
        nonce.length,
        "encrypted length:",
        encrypted.length
      );

      const uploadData = new Uint8Array(nonce.length + encrypted.length);
      uploadData.set(nonce);
      uploadData.set(encrypted, nonce.length);
      console.log("Upload data prepared, total length:", uploadData.length);

      const arweaveHash = await uploadToArweave(uploadData);
      console.log("Arweave content saved, hash:", arweaveHash);

      // Arweave notes are always permanent
      const isPermanent = true;

      return {
        arweaveHash,
        transactionHash: arweaveHash, // Use Arweave hash as transaction hash
        isPermanent,
      };
    } catch (error) {
      console.error("Blockchain save failed:", error);

      const errorMsg = error instanceof Error ? error.message : String(error);

      // Handle ArConnect-related errors with modal
      if (errorMsg.includes("ArConnect wallet required")) {
        const guide = getArConnectInstallGuide();
        setArConnectModal({
          isOpen: true,
          title: guide.title,
          message: guide.message,
          actionButton: guide.actionUrl
            ? {
                text: "Install ArConnect",
                onClick: () => {
                  window.open(guide.actionUrl, "_blank");
                  setArConnectModal((prev) => ({ ...prev, isOpen: false }));
                },
              }
            : undefined,
        });
      } else if (errorMsg.includes("Insufficient AR balance")) {
        const funding = getArweaveFundingInfo();
        setArConnectModal({
          isOpen: true,
          title: funding.title,
          message: funding.message,
        });
      } else if (errorMsg.includes("Transaction signing cancelled")) {
        // User cancelled the transaction in ArConnect
        setArConnectModal({
          isOpen: true,
          title: "Transaction Cancelled",
          message:
            "The transaction was cancelled. You can try publishing again when you're ready.",
        });
      } else if (
        !errorMsg.includes("ArConnect") &&
        !errorMsg.includes("insufficient") &&
        !errorMsg.includes("balance") &&
        !errorMsg.includes("Failed to check")
      ) {
        // Show generic error for non-ArConnect issues
        setArConnectModal({
          isOpen: true,
          title: "Save Failed",
          message: "Failed to save to blockchain. Please try again.",
        });
      }

      throw error;
    }
  };

  const publishDraftToBlockchain = async (draft: Note) => {
    if (!checkArweaveWallet()) {
      alert("Please connect your ArConnect wallet first.");
      return;
    }

    try {
      setPublishingDrafts((prev) => new Set(prev).add(draft.id));

      const result = await saveToBlockchain(draft);

      // Create published note
      const publishedNote = {
        ...draft,
        arweaveHash: result.arweaveHash,
        transactionId: result.transactionHash || result.arweaveHash,
        publishedAt: new Date().toISOString(),
        isPermanent: true,
      };

      // Add to published notes
      setPublishedNotes((prev) => [...prev, publishedNote]);

      // Remove from drafts
      setDrafts((prev) => prev.filter((d) => d.id !== draft.id));

      // Save to localStorage
      const publishedKey = `elysium_published_${walletAddress}`;
      const existingPublished = JSON.parse(
        localStorage.getItem(publishedKey) || "[]"
      );
      existingPublished.push(publishedNote);
      localStorage.setItem(publishedKey, JSON.stringify(existingPublished));

      // Remove from drafts localStorage (check both possible keys)
      const draftsKey = walletAddress
        ? `elysium_drafts_${walletAddress}`
        : "elysium_drafts_local";
      const existingDrafts = JSON.parse(
        localStorage.getItem(draftsKey) || "[]"
      );
      const updatedDrafts = existingDrafts.filter(
        (d: any) => d.id !== draft.id
      );
      localStorage.setItem(draftsKey, JSON.stringify(updatedDrafts));

      // Also check the other key in case the draft was saved there
      const otherKey = walletAddress
        ? "elysium_drafts_local"
        : `elysium_drafts_${walletAddress}`;
      const otherDrafts = JSON.parse(localStorage.getItem(otherKey) || "[]");
      const updatedOtherDrafts = otherDrafts.filter(
        (d: any) => d.id !== draft.id
      );
      localStorage.setItem(otherKey, JSON.stringify(updatedOtherDrafts));

      console.log("Draft published successfully:", draft.id);
    } catch (error) {
      console.error("Failed to publish draft:", error);
      alert(
        `Failed to publish draft: ${
          error instanceof Error ? error.message : "Unknown error"
        }`
      );
    } finally {
      setPublishingDrafts((prev) => {
        const newSet = new Set(prev);
        newSet.delete(draft.id);
        return newSet;
      });
    }
  };

  const batchPublishDrafts = async (draftIds: string[]) => {
    if (!checkArweaveWallet()) {
      alert("Please connect your ArConnect wallet first.");
      return;
    }

    try {
      setIsProcessingBatch(true);
      setPublishingDrafts(
        (prev) => new Set([...Array.from(prev), ...draftIds])
      );

      const draftsToPublish = drafts.filter((draft) =>
        draftIds.includes(draft.id)
      );
      const publishedNotes: Array<
        Note & { transactionId: string; publishedAt: string }
      > = [];

      for (const draft of draftsToPublish) {
        try {
          const result = await saveToBlockchain(draft);

          const publishedNote = {
            ...draft,
            arweaveHash: result.arweaveHash,
            transactionId: result.transactionHash || result.arweaveHash,
            publishedAt: new Date().toISOString(),
            isPermanent: true,
          };

          publishedNotes.push(publishedNote);
          console.log("Draft published in batch:", draft.id);
        } catch (error) {
          console.error("Failed to publish draft in batch:", draft.id, error);
        }
      }

      // Update state
      setPublishedNotes((prev) => [...prev, ...publishedNotes]);
      setDrafts((prev) => prev.filter((draft) => !draftIds.includes(draft.id)));

      // Update localStorage
      const publishedKey = `elysium_published_${walletAddress}`;
      const existingPublished = JSON.parse(
        localStorage.getItem(publishedKey) || "[]"
      );
      existingPublished.push(...publishedNotes);
      localStorage.setItem(publishedKey, JSON.stringify(existingPublished));

      const draftsKey = `elysium_drafts_${walletAddress}`;
      const existingDrafts = JSON.parse(
        localStorage.getItem(draftsKey) || "[]"
      );
      const updatedDrafts = existingDrafts.filter(
        (d: any) => !draftIds.includes(d.id)
      );
      localStorage.setItem(draftsKey, JSON.stringify(updatedDrafts));

      // Also remove from local key in case drafts were saved there
      const localDraftsKey = "elysium_drafts_local";
      const existingLocalDrafts = JSON.parse(
        localStorage.getItem(localDraftsKey) || "[]"
      );
      const updatedLocalDrafts = existingLocalDrafts.filter(
        (d: any) => !draftIds.includes(d.id)
      );
      localStorage.setItem(localDraftsKey, JSON.stringify(updatedLocalDrafts));

      console.log(
        `Batch publishing completed: ${publishedNotes.length} drafts published`
      );
    } catch (error) {
      console.error("Batch publishing failed:", error);
      alert(
        `Batch publishing failed: ${
          error instanceof Error ? error.message : "Unknown error"
        }`
      );
    } finally {
      setIsProcessingBatch(false);
      setPublishingDrafts(new Set());
    }
  };

  const handleLogin = async () => {
    if (!email) {
      alert("Please enter a valid email address.");
      return;
    }
    setIsLoggingIn(true);
    console.log("Attempting to send magic link to:", email);
    try {
      const { error } = await supabase.auth.signInWithOtp({
        email,
        options: {
          emailRedirectTo: "http://localhost:3000",
          shouldCreateUser: true,
        },
      });
      if (error) {
        console.error("Login error:", error);
        alert(
          `Failed to send magic link: ${
            error instanceof Error ? error.message : String(error)
          }. Please check your Supabase dashboard for Auth logs, ensure SMTP is configured, and verify your email isn't blocked.`
        );
      } else {
        console.log("Magic link sent successfully to:", email);
        alert(
          "Magic link sent! Check your email (including spam/junk folder). If not received, check Supabase Auth logs and ensure SMTP is configured."
        );
      }
    } catch (err) {
      console.error("Unexpected error during login:", err);
      alert(
        "An unexpected error occurred. Please check your Supabase configuration and try again."
      );
    } finally {
      setIsLoggingIn(false);
      setEmail("");
    }
  };

  const debounce = <F extends (...args: any[]) => any>(
    func: F,
    wait: number
  ) => {
    let timeout: NodeJS.Timeout;
    return (...args: Parameters<F>): Promise<ReturnType<F>> => {
      return new Promise((resolve) => {
        clearTimeout(timeout);
        timeout = setTimeout(() => resolve(func(...args)), wait);
      });
    };
  };

  const fetchNotes = useCallback(
    debounce(async () => {
      if (mode !== "db" || !user) return;
      setIsLoadingNotes(true);
      const session = (await supabase.auth.getSession()).data.session;
      if (session) {
        console.log("Fetching notes for user:", session.user.id);
        const key = await deriveKey(session.user.id);
        const { data, error } = await supabase
          .from("notes")
          .select("*")
          .eq("user_id", session.user.id);
        if (error) {
          console.error("Supabase fetch error:", error);
          return;
        }
        console.log("Raw notes from Supabase:", data);
        const decryptedNotes = await Promise.all(
          data.map(async (n: SupabaseNote): Promise<Note | null> => {
            try {
              const title = await decryptData(JSON.parse(n.title), key);
              const content = await decryptData(JSON.parse(n.content), key);
              if (title && content) {
                return {
                  id: n.id,
                  title,
                  content,
                  template: n.template || "To-Do List",
                  isPermanent: false,
                  completionTimestamps: {},
                  createdAt: n.created_at,
                  updatedAt: n.created_at,
                } as Note;
              } else {
                console.warn(
                  `Note ${n.id} failed to decrypt properly - title or content empty`
                );
                return null;
              }
            } catch (error) {
              console.error(`Failed to decrypt note ${n.id}:`, error);
              return null;
            }
          })
        );
        const validNotes = decryptedNotes.filter(
          (note): note is Note => note !== null
        );

        // Handle orphaned notes (encrypted with old method)
        const orphanedCount = decryptedNotes.filter(
          (note) => note === null
        ).length;
        if (orphanedCount > 0) {
          console.warn(
            `Found ${orphanedCount} orphaned notes that were encrypted with the old method. These cannot be recovered.`
          );
          // Show user notification about orphaned notes
          setTimeout(() => {
            alert(
              `Warning: ${orphanedCount} of your notes were encrypted with an old method and cannot be recovered. These notes will not appear in your list. New notes will work correctly.`
            );
          }, 1000);
        }

        console.log("Decrypted notes:", validNotes);
        setNotes(validNotes);
        setIsLoadingNotes(false);
      }
    }, 5000),
    [mode, user]
  );

  useEffect(() => {
    if (selectedMode) {
      console.log("Mode selected:", selectedMode);
      setMode(selectedMode);
      localStorage.setItem("elysium_selected_mode", selectedMode);
      setActivePage("recent");
      setNotes([]);
    }
  }, [selectedMode]);

  useEffect(() => {
    if (mode === "db" && user) {
      fetchNotes();
    } else if (mode === "cloud") {
      console.log("Cloud mode - user authenticated:", !!cloudStorage.user);
      console.log("Cloud storage notes count:", cloudStorage.notes.length);
      if (cloudStorage.user) {
        // Load notes from Firebase
        const firebaseNotes = cloudStorage.notes.map((cloudNote) => ({
          id: cloudNote.id!,
          title: cloudNote.title,
          content: cloudNote.content,
          template: cloudNote.template || "Auto",
          isPermanent: false,
          completionTimestamps: {},
          createdAt: cloudNote.createdAt.toDate().toISOString(),
          updatedAt: cloudNote.updatedAt.toDate().toISOString(),
        }));
        console.log("Setting notes from Firebase:", firebaseNotes.length);
        setNotes(firebaseNotes);
      } else {
        // Load from localStorage if not authenticated
        const stored = localStorage.getItem(`elysium_notes_${mode}`);
        console.log("Cloud notes from localStorage:", stored);
        setNotes(stored ? JSON.parse(stored) : getDefaultNotes(mode));
      }
    } else if (mode === "web3") {
      setNotes(getDefaultNotes(mode));
      // Arweave notes are loaded from localStorage drafts only
    }
  }, [mode, user, fetchNotes, cloudStorage.user, cloudStorage.notes]);

  useEffect(() => {
    if (mode === "cloud" && !cloudStorage.user) {
      // Only save to localStorage if not authenticated
      console.log("Saving cloud notes to localStorage:", notes);
      localStorage.setItem(`elysium_notes_${mode}`, JSON.stringify(notes));
    }
  }, [notes, mode, cloudStorage.user]);

  useEffect(() => {
    // Check for existing ArConnect connection on app startup
    const checkExistingConnection = async () => {
      if (checkArweaveWallet()) {
        try {
          const address = await (
            window as any
          ).arweaveWallet.getActiveAddress();
          if (address) {
            console.log(
              "Restored existing Arweave wallet connection:",
              address
            );
            setWalletAddress(address);
          }
        } catch (error) {
          // Not connected, that's fine
          console.log("No existing Arweave wallet connection found");
        }
      }
    };

    checkExistingConnection();
  }, []);

  const shortenedAddress = walletAddress
    ? `${walletAddress.slice(0, 6)}...${walletAddress.slice(-4)}`
    : "";

  const renderList = (
    noteId: string,
    content: string,
    template: string,
    notes: Note[],
    setNotes: React.Dispatch<React.SetStateAction<Note[]>>,
    isPermanent: boolean
  ) => {
    const lines = content.split("\n");
    const items = lines.map((line, index) => {
      const trimmed = line.trim();
      let itemText = trimmed;
      let isChecked = false;
      let timestamp =
        notes.find((n) => n.id === noteId)?.completionTimestamps?.[index] || "";

      // Handle different template types
      if (template === "List") {
        // For List template: just bullet points, no checkboxes
        if (trimmed.startsWith("-") || trimmed.startsWith(".")) {
          itemText = trimmed.slice(1).trim();
        }
      } else if (template === "To-Do List" || template === "Checklist") {
        // For To-Do List/ Checklist: handle checkboxes
        if (trimmed.startsWith("*")) {
          itemText = trimmed.slice(1).trim();
          if (itemText.startsWith("[x]") || itemText.startsWith("[X]")) {
            isChecked = true;
            itemText = itemText
              .slice(3)
              .trim()
              .replace(/\(Done at .*\)/, "");
          } else if (itemText.startsWith("[ ]")) {
            itemText = itemText.slice(3).trim();
          }
        } else if (trimmed.startsWith("-") || trimmed.startsWith(".")) {
          // Also handle - [ ] and . [ ] format for backward compatibility
          itemText = trimmed.slice(1).trim();
          if (itemText.startsWith("[x]") || itemText.startsWith("[X]")) {
            isChecked = true;
            itemText = itemText
              .slice(3)
              .trim()
              .replace(/\(Done at .*\)/, "");
          } else if (itemText.startsWith("[ ]")) {
            itemText = itemText.slice(3).trim();
          }
        }
      }

      const handleToggleCheck = async () => {
        if (!isChecked && (mode !== "web3" || checkArweaveWallet())) {
          const newTimestamp = new Date().toISOString();
          const updatedNotes = notes.map((n) =>
            n.id === noteId
              ? {
                  ...n,
                  completionTimestamps: {
                    ...n.completionTimestamps,
                    [index]: newTimestamp,
                  },
                  updatedAt: new Date().toISOString(),
                  content: n.content
                    .split("\n")
                    .map((l, i) =>
                      i === index
                        ? `${
                            trimmed.startsWith("*")
                              ? "*"
                              : trimmed.startsWith("-")
                              ? "-"
                              : trimmed.startsWith(".")
                              ? "."
                              : "*"
                          } [x] ${itemText} (Done at ${newTimestamp})`
                        : l
                    )
                    .join("\n"),
                }
              : n
          );
          setNotes(updatedNotes);
          if (mode === "db" && user) {
            const session = (await supabase.auth.getSession()).data.session;
            if (session) {
              const key = await deriveKey(session.user.id);
              const encContent = await encryptData(
                updatedNotes.find((n) => n.id === noteId)!.content,
                key
              );
              console.log("Updating note content in Supabase:", encContent);
              const { error } = await supabase
                .from("notes")
                .update({ content: JSON.stringify(encContent) })
                .eq("id", noteId);
              if (error) console.error("Supabase update error:", error);
            }
          } else if (mode === "cloud") {
            localStorage.setItem(
              `elysium_notes_${mode}`,
              JSON.stringify(updatedNotes)
            );
          }
        }
      };

      const handleTimestampClick = async () => {
        if (isChecked && (mode !== "web3" || checkArweaveWallet())) {
          // Ask for confirmation since changing timestamp is irreversible
          const confirmChange = window.confirm(
            "Are you sure you want to change the completion timestamp? This action cannot be undone."
          );

          if (!confirmChange) return;

          const newTimestamp = new Date().toISOString();
          const updatedNotes = notes.map((n) =>
            n.id === noteId
              ? {
                  ...n,
                  completionTimestamps: {
                    ...n.completionTimestamps,
                    [index]: newTimestamp,
                  },
                  updatedAt: new Date().toISOString(),
                  content: n.content
                    .split("\n")
                    .map((l, i) =>
                      i === index
                        ? `${
                            trimmed.startsWith("*")
                              ? "*"
                              : trimmed.startsWith("-")
                              ? "-"
                              : trimmed.startsWith(".")
                              ? "."
                              : "*"
                          } [x] ${itemText.replace(
                            /\(Done at .*\)/,
                            ""
                          )} (Done at ${newTimestamp})`
                        : l
                    )
                    .join("\n"),
                }
              : n
          );
          setNotes(updatedNotes);
          if (mode === "db" && user) {
            const session = (await supabase.auth.getSession()).data.session;
            if (session) {
              const key = await deriveKey(session.user.id);
              const encContent = await encryptData(
                updatedNotes.find((n) => n.id === noteId)!.content,
                key
              );
              console.log("Updating note content in Supabase:", encContent);
              const { error } = await supabase
                .from("notes")
                .update({ content: JSON.stringify(encContent) })
                .eq("id", noteId);
              if (error) console.error("Supabase update error:", error);
            }
          } else if (mode === "cloud") {
            localStorage.setItem(
              `elysium_notes_${mode}`,
              JSON.stringify(updatedNotes)
            );
          }
        }
      };

      const handleRemoveItem = async () => {
        if (template === "List") {
          // For List template: remove the item entirely
          const updatedNotes = notes.map((n) =>
            n.id === noteId
              ? {
                  ...n,
                  updatedAt: new Date().toISOString(),
                  content: n.content
                    .split("\n")
                    .filter((l, i) => i !== index)
                    .join("\n"),
                }
              : n
          );
          setNotes(updatedNotes);
          if (mode === "db" && user) {
            const session = (await supabase.auth.getSession()).data.session;
            if (session) {
              const key = await deriveKey(session.user.id);
              const encContent = await encryptData(
                updatedNotes.find((n) => n.id === noteId)!.content,
                key
              );
              console.log("Updating note content in Supabase:", encContent);
              const { error } = await supabase
                .from("notes")
                .update({ content: JSON.stringify(encContent) })
                .eq("id", noteId);
              if (error) console.error("Supabase update error:", error);
            }
          } else if (mode === "cloud") {
            localStorage.setItem(
              `elysium_notes_${mode}`,
              JSON.stringify(updatedNotes)
            );
          }
        }
      };

      return (
        <div key={index} className="flex items-center mb-2">
          {template === "List" ? (
            // List template: bullet points
            <>
              <span className="mr-2 text-indigo-400 text-lg">?</span>
              <span className="text-silver-200 flex-1 text-base md:text-sm">
                {itemText}
              </span>
              {!isPermanent && (
                <button
                  onClick={handleRemoveItem}
                  className="ml-2 text-red-400 hover:text-red-300 transition-colors duration-200 text-sm md:text-base"
                >
                  Remove
                </button>
              )}
            </>
          ) : (template === "To-Do List" || template === "Checklist") &&
            (itemText.trim() ||
              template === "To-Do List" ||
              template === "Checklist") ? (
            // To-Do List/ Checklist template: checkboxes
            <>
              <input
                type="checkbox"
                checked={isChecked}
                onChange={handleToggleCheck}
                className="mr-2 h-6 w-6 md:h-5 md:w-5 text-indigo-600 focus:ring-indigo-500 border-gray-300 rounded transition-colors duration-200"
                disabled={isChecked || isPermanent}
              />
              <span
                className={`text-silver-200 flex-1 text-base md:text-sm ${
                  isChecked
                    ? `line-through ${
                        settings.theme === "Light"
                          ? "text-purple-400"
                          : "text-gray-500"
                      }`
                    : ""
                }`}
              >
                {itemText}{" "}
                {isChecked && (
                  <span
                    className={`text-xs md:text-sm ml-2 cursor-pointer hover:text-indigo-400 transition-colors bg-gray-800/50 px-2 py-1 rounded ${
                      settings.theme === "Light"
                        ? "text-purple-600"
                        : "text-gray-500"
                    }`}
                    onClick={handleTimestampClick}
                    title="Click to update timestamp"
                  >
                    {timestamp
                      ? new Date(timestamp).toLocaleString()
                      : "Click to set timestamp"}
                  </span>
                )}
              </span>
            </>
          ) : (
            // Other templates or empty lines
            <span className="text-silver-200 flex-1 text-base md:text-sm">
              {itemText}
            </span>
          )}
        </div>
      );
    });
    return items;
  };

  const isLoggedIn =
    (mode === "db" && user) ||
    mode === "cloud" ||
    (mode === "web3" && checkArweaveWallet());

  if (!selectedMode) {
    return (
      <div
        className="min-h-screen h-screen flex flex-col text-white relative overflow-hidden bg-gradient-to-br from-purple-900 via-indigo-900 to-black"
        style={{
          backgroundImage: `url(${mainMenuGif})`,
          backgroundSize: "cover",
          backgroundPosition: "center",
          backgroundRepeat: "no-repeat",
        }}
      >
        <div className="absolute inset-0 bg-[radial-gradient(ellipse_at_center,rgba(255,255,255,0.1)_0%,transparent_50%)] pointer-events-none"></div>

        {/* Fixed header with title and logo */}
        <div className="flex-shrink-0 px-4 sm:px-6 pt-6 pb-4 relative z-10">
          <animated.div
            style={logoSpring}
            className="flex items-center justify-center relative z-10"
          >
            <h1
              className="text-4xl sm:text-5xl font-extrabold tracking-wide mr-4 font-serif text-center"
              style={{ color: "white" }}
            >
              Elysium
            </h1>
            <ElysiumLogo className="w-12 h-12 sm:w-16 sm:h-16" />
          </animated.div>
          <animated.p
            style={{ ...titleSpring, color: "#e5e7eb" }}
            className="text-lg sm:text-xl italic mt-4 mb-6 text-center max-w-md mx-auto relative z-10"
          >
            Your Notes, your choice.
          </animated.p>
        </div>

        {/* Scrollable menu options */}
        <div className="flex-1 overflow-y-auto px-4 sm:px-6 pb-6">
          <div className="max-w-6xl mx-auto">
            <div className="grid grid-cols-1 sm:grid-cols-3 gap-4 sm:gap-6">
              <div
                className="p-4 sm:p-6 rounded-xl cursor-pointer transform transition-all duration-300 hover:scale-105 bg-opacity-80 shadow-2xl min-h-[200px] sm:min-h-[250px]"
                onClick={() => setSelectedMode("db")}
                style={{
                  backgroundImage: `url(${databaseGif})`,
                  backgroundSize: "cover",
                  backgroundRepeat: "repeat",
                  backgroundPosition: "center",
                }}
              >
                <div className="bg-black/60 p-4 rounded text-center h-full flex flex-col justify-center">
                  <h2
                    className="text-xl sm:text-2xl font-bold mb-3 font-serif"
                    style={{ color: "white" }}
                  >
                    Database Version (Supabase)
                  </h2>
                  <p
                    className="text-sm sm:text-base flex-1 flex items-center"
                    style={{ color: "#e5e7eb" }}
                  >
                    Secure, private notes with user authentication. Perfect for
                    personal organization with reliable cloud backup and instant
                    sync across devices.
                  </p>
                </div>
              </div>
              <div
                className="p-4 sm:p-6 rounded-xl cursor-pointer transform transition-all duration-300 hover:scale-105 bg-opacity-80 shadow-2xl min-h-[200px] sm:min-h-[250px]"
                onClick={() => setSelectedMode("cloud")}
                style={{
                  backgroundImage: `url(${cloudGif})`,
                  backgroundSize: "cover",
                  backgroundRepeat: "repeat",
                  backgroundPosition: "center",
                }}
              >
                <div className="bg-black/60 p-4 rounded text-center h-full flex flex-col justify-center">
                  <h2
                    className="text-xl sm:text-2xl font-bold mb-3 font-serif"
                    style={{ color: "white" }}
                  >
                    Cloud Version
                  </h2>
                  <p
                    className="text-sm sm:text-base flex-1 flex items-center"
                    style={{ color: "#e5e7eb" }}
                  >
                    Fast, offline-capable note storage with seamless device
                    synchronization. Ideal for quick notes and collaborative
                    work with automatic backup.
                  </p>
                </div>
              </div>
              <div
                className="p-4 sm:p-6 rounded-xl cursor-pointer transform transition-all duration-300 hover:scale-105 bg-opacity-80 shadow-2xl min-h-[200px] sm:min-h-[250px]"
                onClick={() => setSelectedMode("web3")}
                style={{
                  backgroundImage: `url(${blockchainGif})`,
                  backgroundSize: "cover",
                  backgroundRepeat: "repeat",
                  backgroundPosition: "center",
                }}
              >
                <div className="bg-black/60 p-4 rounded text-center h-full flex flex-col justify-center">
                  <h2
                    className="text-xl sm:text-2xl font-bold mb-3 font-serif"
                    style={{ color: "white" }}
                  >
                    Blockchain Version (Arweave)
                  </h2>
                  <p
                    className="text-sm sm:text-base flex-1 flex items-center"
                    style={{ color: "#e5e7eb" }}
                  >
                    <strong>? PREMIUM:</strong> Eternal, censorship-resistant
                    storage on Arweave. Your notes become immutable digital
                    artifacts, preserved forever in the decentralized web. True
                    ownership, zero data loss, maximum security.
                  </p>
                </div>
              </div>
            </div>
          </div>
        </div>
      </div>
    );
  }

  const downloadNote = (format: "txt" | "pdf" | "docx" | "ps") => {
    if (!viewingNote) return;

    const title = viewingNote.title;
    const content = viewingNote.content;
    let filename = `${title.replace(/[^a-z0-9]/gi, "_").toLowerCase()}`;

    if (format === "txt") {
      const blob = new Blob([content], { type: "text/plain" });
      const url = URL.createObjectURL(blob);
      const a = document.createElement("a");
      a.href = url;
      a.download = `${filename}.txt`;
      a.click();
      URL.revokeObjectURL(url);
    } else if (format === "pdf") {
      // For PDF, we'll create a simple text-based PDF
      const pdfContent = `%PDF-1.4
1 0 obj
<<
/Type /Catalog
/Pages 2 0 R
>>
endobj
2 0 obj
<<
/Type /Pages
/Kids [3 0 R]
/Count 1
>>
endobj
3 0 obj
<<
/Type /Page
/Parent 2 0 R
/MediaBox [0 0 612 792]
/Contents 4 0 R
/Resources <<
/Font <<
/F1 5 0 R
>>
>>
>>
endobj
4 0 obj
<<
/Length ${content.length + 50}
>>
stream
BT
/F1 12 Tf
72 720 Td
(${content.replace(/[()\\]/g, "\\$&")}) Tj
ET
endstream
endobj
5 0 obj
<<
/Type /Font
/Subtype /Type1
/BaseFont /Times-Roman
>>
endobj
xref
0 6
0000000000 65535 f 
0000000009 00000 n 
0000000058 00000 n 
0000000115 00000 n 
0000000274 00000 n 
0000000480 00000 n 
trailer
<<
/Size 6
/Root 1 0 R
>>
startxref
${content.length + 600}
%%EOF`;
      const blob = new Blob([pdfContent], { type: "application/pdf" });
      const url = URL.createObjectURL(blob);
      const a = document.createElement("a");
      a.href = url;
      a.download = `${filename}.pdf`;
      a.click();
      URL.revokeObjectURL(url);
    } else if (format === "docx") {
      // For DOCX, we'll create a simple XML-based DOCX
      const docxContent = `<?xml version="1.0" encoding="UTF-8" standalone="yes"?>
<w:document xmlns:w="http://schemas.openxmlformats.org/wordprocessingml/2006/main">
  <w:body>
    <w:p>
      <w:r>
        <w:t>${content
          .replace(/&/g, "&amp;")
          .replace(/</g, "&lt;")
          .replace(/>/g, "&gt;")}</w:t>
      </w:r>
    </w:p>
  </w:body>
</w:document>`;
      const blob = new Blob([docxContent], {
        type: "application/vnd.openxmlformats-officedocument.wordprocessingml.document",
      });
      const url = URL.createObjectURL(blob);
      const a = document.createElement("a");
      a.href = url;
      a.download = `${filename}.docx`;
      a.click();
      URL.revokeObjectURL(url);
    } else if (format === "ps") {
      // Simple PostScript
      const psContent = `%!PS
/Times-Roman findfont
12 scalefont
setfont
72 720 moveto
(${content.replace(/[()\\]/g, "\\$&")}) show
showpage
`;
      const blob = new Blob([psContent], { type: "application/postscript" });
      const url = URL.createObjectURL(blob);
      const a = document.createElement("a");
      a.href = url;
      a.download = `${filename}.ps`;
      a.click();
      URL.revokeObjectURL(url);
    }

    setShowDownloadOptions(false);
  };

  return (
    <>
      {mode === "db" && !user ? (
        <div
          className={`min-h-screen h-screen flex flex-col items-center justify-center text-white relative overflow-hidden px-4 sm:px-6 ${
            settings.theme === "Light"
              ? "bg-gradient-to-br from-purple-100 via-pink-50 to-indigo-100"
              : "bg-gradient-to-br from-purple-900 via-indigo-900 to-black"
          }`}
        >
          <div className="absolute inset-0 bg-[radial-gradient(ellipse_at_center,rgba(255,255,255,0.1)_0%,transparent_50%)] pointer-events-none"></div>
          <animated.div style={logoSpring}>
            <ElysiumLogo className="mb-6 w-20 h-20 sm:w-24 sm:h-24" />
          </animated.div>
          <animated.h1
            style={titleSpring}
            className={`text-4xl sm:text-5xl font-extrabold tracking-wide mb-2 font-serif text-center ${
              settings.theme === "Light" ? "text-purple-900" : "text-gold-100"
            }`}
          >
            Welcome to Elysium
          </animated.h1>
          <animated.p
            style={titleSpring}
            className={`text-lg sm:text-xl italic mb-6 max-w-md text-center ${
              settings.theme === "Light" ? "text-purple-700" : "text-silver-200"
            }`}
          >
            Enter your email to receive a magic link for login
          </animated.p>
          <animated.div style={buttonSpring} className="w-full max-w-md">
            <input
              type="email"
              value={email}
              onChange={(e) => setEmail(e.target.value)}
              placeholder="Enter your email"
              className="w-full p-3 mb-4 bg-indigo-950/80 border border-indigo-700/50 rounded-lg text-white placeholder-gray-400 focus:outline-none focus:ring-2 focus:ring-indigo-400 focus:border-indigo-400 transition-all duration-200"
              aria-required="true"
            />
            <button
              onClick={handleLogin}
              disabled={isLoggingIn}
              className="w-full bg-gradient-to-r from-blue-600 to-purple-700 hover:from-blue-700 hover:to-purple-800 text-white font-bold py-3 px-6 rounded-full shadow-xl transition-all duration-300 text-base sm:text-lg disabled:opacity-50"
            >
              {isLoggingIn ? "Sending..." : "Send Magic Link"}
            </button>
            <button
              onClick={handleExitToMainMenu}
              className="mt-4 w-full bg-gradient-to-r from-indigo-600 to-purple-700 hover:from-indigo-700 hover:to-purple-800 text-white font-bold py-3 px-6 rounded-full shadow-xl transition-all duration-300 text-base sm:text-lg"
            >
              Exit to Main Menu
            </button>
          </animated.div>
        </div>
      ) : mode === "web3" && !walletAddress ? (
        <div
          className={`min-h-screen h-screen flex flex-col items-center justify-center text-white relative overflow-hidden px-4 sm:px-6 ${
            settings.theme === "Light"
              ? "bg-gradient-to-br from-purple-100 via-pink-50 to-indigo-100"
              : "bg-gradient-to-br from-purple-900 via-indigo-900 to-black"
          }`}
        >
          <div className="absolute inset-0 bg-[radial-gradient(ellipse_at_center,rgba(255,255,255,0.1)_0%,transparent_50%)] pointer-events-none"></div>
          <animated.div style={logoSpring}>
            <ElysiumLogo className="mb-6 w-20 h-20 sm:w-24 sm:h-24" />
          </animated.div>
          <animated.h1
            style={titleSpring}
            className={`text-4xl sm:text-5xl font-extrabold tracking-wide mb-2 font-serif text-center ${
              settings.theme === "Light" ? "text-purple-900" : "text-gold-100"
            }`}
          >
            Welcome to Elysium
          </animated.h1>
          <animated.p
            style={titleSpring}
            className={`text-lg sm:text-xl italic mb-6 max-w-md text-center ${
              settings.theme === "Light" ? "text-purple-700" : "text-silver-200"
            }`}
          >
            Unlock Your Eternal Notes in a Decentralized Realm
          </animated.p>
          <animated.div
            style={buttonSpring}
            className="flex flex-col items-center space-y-4"
          >
            <button
              onClick={handleSelectWallet}
              className="relative bg-gradient-to-r from-purple-600 via-blue-600 to-indigo-700 hover:from-purple-700 hover:via-blue-700 hover:to-indigo-800 text-white font-bold py-4 px-8 sm:px-10 rounded-full shadow-2xl transition-all duration-300 text-lg sm:text-xl transform hover:scale-105 hover:shadow-purple-500/25 border-2 border-purple-400/50"
            >
              <div className="flex items-center space-x-3">
                <div className="w-6 h-6 bg-white/20 rounded-full flex items-center justify-center">
                  <span className="text-white text-sm">🔗</span>
                </div>
                <span>Connect Wallet</span>
              </div>
              <div className="absolute inset-0 bg-gradient-to-r from-purple-400/20 to-blue-400/20 rounded-full animate-pulse"></div>
            </button>
            <button
              onClick={handleExitToMainMenu}
              className="bg-gradient-to-r from-gray-600 to-gray-700 hover:from-gray-700 hover:to-gray-800 text-white font-semibold py-3 px-6 sm:px-8 rounded-full shadow-lg transition-all duration-300 text-base sm:text-lg opacity-75 hover:opacity-100"
            >
              Exit to Main Menu
            </button>
          </animated.div>
        </div>
      ) : (
        <div
          className={`min-h-screen h-screen flex flex-col text-white relative overflow-hidden ${
            settings.theme === "Light"
              ? "bg-gradient-to-br from-purple-100 via-pink-50 to-indigo-100"
              : "bg-gradient-to-br from-purple-900 via-indigo-900 to-black"
          }`}
        >
          <div className="absolute inset-0 bg-[radial-gradient(ellipse_at_center,rgba(255,255,255,0.05)_0%,transparent_70%)] pointer-events-none"></div>
          <Drawer
            onNavigate={handlePageChange}
            onSearch={(query) => setSearchQuery(query)}
            theme={settings.theme}
            isOnline={isOnline}
          />

          {/* Universal horizontal button layout around centered logo for cloud mode */}
          {mode === "cloud" && (
            <>
              {cloudStorage.user && (
                <button onClick={() => setActivePage("settings")}>
                  <div className="fixed top-4 left-[28%] transform -translate-x-1/2 z-40">
                    <div className="bg-gradient-to-r from-green-600 to-blue-600 hover:from-green-700 hover:to-blue-700 text-white font-bold py-2 px-3 sm:py-2.5 sm:px-4 md:py-3 md:px-5 rounded-full shadow-lg text-xs sm:text-sm md:text-base cursor-pointer transition-all duration-300 whitespace-nowrap overflow-hidden text-ellipsis max-w-[100px] sm:max-w-[140px] md:max-w-[180px] lg:max-w-[220px]">
                      {cloudStorage.user.email}
                    </div>
                  </div>
                </button>
              )}
              <button onClick={handleExitToMainMenu}>
                <div className="fixed top-4 left-[78%] transform -translate-x-1/2 z-40">
                  <div className="bg-gradient-to-r from-indigo-600 to-purple-700 hover:from-indigo-700 hover:to-purple-800 text-white font-bold py-2 px-3 sm:py-2.5 sm:px-4 md:py-3 md:px-5 rounded-full shadow-lg transition-all duration-300 text-xs sm:text-sm md:text-base whitespace-nowrap">
                    Main Menu
                  </div>
                </div>
              </button>
            </>
          )}

          {/* Universal horizontal button layout around centered logo for db mode */}
          {mode === "db" && user && (
            <>
              <button onClick={() => setActivePage("settings")}>
                <div className="fixed top-4 left-[28%] transform -translate-x-1/2 z-40">
                  <div className="bg-gradient-to-r from-green-600 to-blue-600 hover:from-green-700 hover:to-blue-700 text-white font-bold py-2 px-3 sm:py-2.5 sm:px-4 md:py-3 md:px-5 rounded-full shadow-lg text-xs sm:text-sm md:text-base cursor-pointer transition-all duration-300 whitespace-nowrap overflow-hidden text-ellipsis max-w-[100px] sm:max-w-[140px] md:max-w-[180px] lg:max-w-[220px]">
                    {user.email}
                  </div>
                </div>
              </button>
              <button onClick={handleExitToMainMenu}>
                <div className="fixed top-4 left-[78%] transform -translate-x-1/2 z-40">
                  <div className="bg-gradient-to-r from-indigo-600 to-purple-700 hover:from-indigo-700 hover:to-purple-800 text-white font-bold py-2 px-3 sm:py-2.5 sm:px-4 md:py-3 md:px-5 rounded-full shadow-lg transition-all duration-300 text-xs sm:text-sm md:text-base whitespace-nowrap">
                    Main Menu
                  </div>
                </div>
              </button>
            </>
          )}

          {/* Shared universal logo button for both cloud and db modes */}
          {(mode === "cloud" && cloudStorage.user) ||
          (mode === "db" && user) ? (
            <button onClick={handleLogoButton}>
              <div className="fixed top-4 left-1/2 transform -translate-x-1/2 z-40">
                <ElysiumLogo className="w-8 h-8 sm:w-10 sm:h-10 md:w-12 md:h-12" />
              </div>
            </button>
          ) : null}

          {/* Web3 wallet button */}
          {mode === "web3" && checkArweaveWallet() && walletAddress && (
            <div className="fixed top-4 right-4 z-40 wallet-dropdown">
              <button
                onClick={() => setShowWalletDropdown(!showWalletDropdown)}
                className="bg-gradient-to-r from-purple-600 to-blue-700 hover:from-purple-700 hover:to-blue-800 text-white font-bold py-2 px-3 sm:py-2.5 sm:px-4 rounded-full shadow-lg text-xs sm:text-sm transition-all duration-300"
              >
                {walletAddress.slice(0, 6)}...{walletAddress.slice(-4)}
              </button>
              {showWalletDropdown && (
                <div className="absolute top-full mt-2 right-0 bg-indigo-950/95 border border-indigo-700/50 rounded-lg shadow-xl p-2 min-w-[160px]">
                  <button
                    onClick={() => {
                      setActivePage("settings");
                      setShowWalletDropdown(false);
                    }}
                    className="w-full text-left px-3 py-2 text-sm text-white hover:bg-indigo-800/50 rounded transition-colors"
                  >
                    ⚙️ Settings
                  </button>
                  <button
                    onClick={() => {
                      handleLogout();
                      setShowWalletDropdown(false);
                    }}
                    className="w-full text-left px-3 py-2 text-sm text-red-300 hover:bg-red-800/50 rounded transition-colors"
                  >
                    🚪 Logout
                  </button>
                </div>
              )}
            </div>
          )}

          {/* Web3 logo button - centered */}
          {mode === "web3" && checkArweaveWallet() && walletAddress && (
            <button
              onClick={handleLogoButton}
              className="fixed top-4 left-1/2 transform -translate-x-1/2 z-40"
            >
              <ElysiumLogo className="w-8 h-8 sm:w-10 sm:h-10 md:w-12 md:h-12" />
            </button>
          )}

          {showPopup && mode === "web3" && (
            <div className="fixed inset-0 bg-black bg-opacity-60 flex items-center justify-center z-50">
              <div className="bg-gradient-to-br from-purple-900 via-indigo-900 to-black p-4 sm:p-6 rounded-lg shadow-2xl text-white w-11/12 max-w-md sm:w-80 transform transition-all duration-300 ease-in-out">
                <h3
                  className={`text-lg sm:text-xl font-semibold mb-4 border-b border-indigo-700 pb-2 font-serif ${
                    settings.theme === "Light"
                      ? "text-purple-900"
                      : "text-gold-100"
                  }`}
                >
                  Wallet Options
                </h3>
                <button
                  onClick={handleLogout}
                  className="w-full bg-red-800 bg-opacity-70 hover:bg-opacity-90 text-white font-semibold py-2 px-4 rounded-lg shadow-md transition-all duration-200 mt-4 text-sm sm:text-base"
                >
                  Logout
                </button>
              </div>
            </div>
          )}
          {isLoadingOfflineData && (
            <div className="fixed inset-0 bg-black bg-opacity-60 flex items-center justify-center z-50">
              <div className="bg-gradient-to-br from-purple-900 via-indigo-900 to-black p-6 sm:p-8 rounded-lg shadow-2xl text-white w-11/12 max-w-md sm:w-96 transform transition-all duration-300 ease-in-out border border-indigo-700/50">
                <div className="text-center">
                  <div className="mb-4">
                    <div className="inline-block animate-spin rounded-full h-12 w-12 border-4 border-indigo-500 border-t-transparent"></div>
                  </div>
                  <h3
                    className={`text-xl sm:text-2xl font-semibold mb-2 font-serif ${
                      settings.theme === "Light"
                        ? "text-purple-900"
                        : "text-gold-100"
                    }`}
                  >
                    Loading Offline Data
                  </h3>
                  <p
                    className={`text-sm sm:text-base mb-4 ${
                      settings.theme === "Light"
                        ? "text-purple-700"
                        : "text-gray-300"
                    }`}
                  >
                    Retrieving your cached notes for offline access...
                  </p>
                  <div className="flex justify-center space-x-1">
                    <div
                      className="w-2 h-2 bg-indigo-400 rounded-full animate-bounce"
                      style={{ animationDelay: "0ms" }}
                    ></div>
                    <div
                      className="w-2 h-2 bg-indigo-400 rounded-full animate-bounce"
                      style={{ animationDelay: "150ms" }}
                    ></div>
                    <div
                      className="w-2 h-2 bg-indigo-400 rounded-full animate-bounce"
                      style={{ animationDelay: "300ms" }}
                    ></div>
                  </div>
                </div>
              </div>
            </div>
          )}

          {mode === "web3" && (
            <MobileWalletSetup
              isOpen={showMobileWalletSetup}
              onClose={() => setShowMobileWalletSetup(false)}
              onWalletConnected={handleMobileWalletConnected}
              theme={settings.theme}
            />
          )}

          {mode === "web3" && (
            <WanderDownloadPopup
              isOpen={showWanderDownloadPopup}
              onClose={() => setShowWanderDownloadPopup(false)}
              theme={settings.theme}
            />
          )}

          <div
            className="flex flex-col items-center justify-start flex-1 mt-16 sm:mt-20 overflow-y-auto px-4 sm:px-6"
            style={{
              scrollbarWidth: "thin",
              scrollbarColor: "#4B0082 #1A202C",
            }}
          >
            <style>
              {`
                .overflow-y-auto::-webkit-scrollbar {
                  width: 8px sm:12px;
                }
                .overflow-y-auto::-webkit-scrollbar-track {
                  background: url('data:image/svg+xml;utf8,<svg xmlns="http://www.w3.org/2000/svg" width="20" height="20" viewBox="0 0 24 24"><path fill="%234B0082" d="M12 2C6.48 2 2 6.48 2 12s4.48 10 10 10 10-4.48 10-10S17.52 2 12 2zm0 18c-4.41 0-8-3.59-8-8s3.59-8 8-8 8 3.59 8 8-3.59 8-8 8zm-1-13h2v6h-2zm0 8h2v2h-2z"/></svg>') repeat-y center, #1A202C;
                  background-size: 16px sm:20px;
                }
                .overflow-y-auto::-webkit-scrollbar-thumb {
                  background: linear-gradient(45deg, #4B0082, #6A0DAD);
                  border-radius: 4px sm:6px;
                  border: 2px solid #1A202C;
                }
                .overflow-y-auto::-webkit-scrollbar-thumb:hover {
                  background: linear-gradient(45deg, #6A0DAD, #9370DB);
                }
              `}
            </style>

            {/* ArConnect Installation Banner */}
            {mode === "web3" && !checkArweaveWallet() && (
              <div className="mb-6 bg-gradient-to-r from-orange-900/80 to-red-900/80 border border-orange-500/50 rounded-lg p-4 shadow-lg">
                <div className="flex items-center justify-between">
                  <div className="flex items-center space-x-3">
                    <div className="text-orange-400 text-2xl">⚠️</div>
                    <div>
                      <h3 className="text-orange-200 font-semibold text-sm">
                        ArConnect Wallet Required
                      </h3>
                      <p className="text-orange-100/80 text-xs mt-1">
                        Install ArConnect to permanently store notes on Arweave
                      </p>
                    </div>
                  </div>
                  <button
                    onClick={() => {
                      const guide = getArConnectInstallGuide();
                      setArConnectModal({
                        isOpen: true,
                        title: guide.title,
                        message: guide.message,
                        actionButton: guide.actionUrl
                          ? {
                              text: "Install ArConnect",
                              onClick: () => {
                                window.open(guide.actionUrl, "_blank");
                                setArConnectModal((prev) => ({
                                  ...prev,
                                  isOpen: false,
                                }));
                              },
                            }
                          : undefined,
                      });
                    }}
                    className="bg-orange-600 hover:bg-orange-700 text-white px-3 py-1 rounded text-xs font-medium transition-colors"
                  >
                    Install Now
                  </button>
                </div>
              </div>
            )}

            <animated.div
              style={mode === "web3" ? blockchainPageSpring : {}}
              className="w-full max-w-4xl p-4 sm:p-6"
            >
              {activePage === "recent" && (
                <>
                  <h1
                    className={`text-4xl sm:text-5xl font-extrabold mb-6 sm:mb-8 font-serif ${
                      settings.theme === "Light"
                        ? "text-purple-900"
                        : "text-gold-100"
                    }`}
                  >
                    {isOnline ? "Recent Notes" : "Offline Access"}
                  </h1>
                  <p
                    className={`text-sm mb-4 ${
                      settings.theme === "Light"
                        ? "text-purple-700"
                        : "text-gray-300"
                    }`}
                  >
                    {mode === "db"
                      ? "🗄️Classic encrypted database: Simple, secure, and fully tied to your account with enterprise-grade protection."
                      : mode === "cloud"
                      ? "⚡Lightning-fast cloud storage: Encrypted, downloadable data access with advanced cloud security and offline access."
                      : "⛓️ Eternal blockchain vault: Edit freely in drafts, then publish permanently to immutable blockchain storage. True ownership forever."}
                  </p>
                  <div className="flex space-x-4 mb-6 sm:mb-8">
                    <button
                      onClick={() => setShowCreateModal(true)}
                      className={
                        mode === "db"
                          ? "bg-orange-500 hover:bg-orange-600 text-white font-bold py-3 px-6 sm:px-8 rounded-full shadow-xl transition-all duration-300 text-base sm:text-lg"
                          : mode === "cloud"
                          ? `bg-white text-gray-800 font-bold py-3 px-6 sm:px-8 rounded-full shadow-xl transition-all duration-300 text-base sm:text-lg ${
                              isCloudButtonClicked
                                ? "bg-cyan-300"
                                : "hover:bg-cyan-200"
                            }`
                          : "bg-gradient-to-r from-blue-600 to-purple-700 hover:from-blue-700 hover:to-purple-800 text-white font-bold py-3 px-6 sm:px-8 rounded-full shadow-xl transition-all duration-300 text-base sm:text-lg"
                      }
                      onClickCapture={() => {
                        if (mode === "cloud") {
                          if (cloudStorage.user) {
                            setIsCloudButtonClicked(true);
                          } else {
                            setShowCloudAuthModal(true);
                          }
                        }
                      }}
                    >
                      {mode === "db"
                        ? "Save to Database"
                        : mode === "cloud"
                        ? "Save to Cloud"
                        : "Create Draft"}
                    </button>
                    {mode === "web3" && (
                      <button
                        onClick={() => setShowCreateFolderModal(true)}
                        className="bg-gradient-to-r from-emerald-600 to-teal-700 hover:from-emerald-700 hover:to-teal-800 text-white font-bold py-3 px-6 sm:px-8 rounded-full shadow-xl transition-all duration-300 text-base sm:text-lg"
                      >
                        📁 Create Folder
                      </button>
                    )}
                  </div>
                  {/* Folders section for blockchain mode */}
                  {mode === "web3" && folders.length > 0 && (
                    <div className="mb-8">
                      <div className="flex items-center justify-between mb-4">
                        <h2
                          className={`text-2xl font-bold font-serif ${
                            settings.theme === "Light"
                              ? "text-purple-900"
                              : "text-gold-100"
                          }`}
                        >
                          📁 Your Folders ({folders.length})
                        </h2>
                        <button
                          onClick={() => setShowFolders(!showFolders)}
                          className={`px-4 py-2 rounded-full font-semibold transition-all duration-300 ${
                            showFolders
                              ? "bg-gradient-to-r from-indigo-600 to-purple-700 hover:from-indigo-700 hover:to-purple-800 text-white shadow-lg"
                              : "bg-gradient-to-r from-gray-600 to-gray-700 hover:from-gray-700 hover:to-gray-800 text-white shadow-lg"
                          }`}
                        >
                          {showFolders ? "Hide Folders" : "Show Folders"}
                        </button>
                      </div>
                      {showFolders && (
                        <div className="grid grid-cols-1 sm:grid-cols-2 lg:grid-cols-3 xl:grid-cols-4 gap-3 sm:gap-4 lg:gap-6 mb-8">
                          {folders.map((folder) => {
                            const folderNotes = publishedNotes.filter((note) =>
                              folder.noteIds.includes(note.id)
                            );
                            return (
                              <animated.div
                                key={folder.id}
                                style={{
                                  ...noteSpring,
                                  background: `linear-gradient(135deg, rgba(255,255,255,0.8) 0%, rgba(255,255,255,0.6) 100%)`,
                                  borderColor: `${folder.color}30`,
                                  boxShadow: `0 4px 20px rgba(0,0,0,0.08), 0 2px 8px ${folder.color}15`,
                                }}
                                className="group relative overflow-hidden rounded-2xl border backdrop-blur-sm cursor-pointer hover:scale-[1.02] transition-all duration-300 h-44 sm:h-48"
                                onClick={() => setViewingFolder(folder)}
                              >
                                {/* Top color accent */}
                                <div
                                  className="absolute top-0 left-0 right-0 h-1"
                                  style={{ backgroundColor: folder.color }}
                                />

                                {/* Main content */}
                                <div className="relative z-10 p-4 sm:p-5 h-full flex flex-col">
                                  {/* Header section */}
                                  <div className="flex items-center justify-between mb-3 sm:mb-4">
                                    <div className="flex items-center space-x-2 sm:space-x-3 flex-1 min-w-0">
                                      {/* Folder icon */}
                                      <div
                                        className="w-8 h-8 sm:w-10 sm:h-10 rounded-lg flex items-center justify-center shadow-md flex-shrink-0"
                                        style={{
                                          backgroundColor: folder.color,
                                        }}
                                      >
                                        <span className="text-white font-bold text-sm sm:text-lg">
                                          📁
                                        </span>
                                      </div>

                                      <div className="flex-1 min-w-0">
                                        <h3 className="text-base sm:text-lg font-bold text-gray-900 truncate leading-tight">
                                          {folder.name}
                                        </h3>
                                        <p className="text-xs sm:text-sm text-gray-600 font-medium">
                                          {folderNotes.length}{" "}
                                          {folderNotes.length === 1
                                            ? "note"
                                            : "notes"}
                                        </p>
                                      </div>
                                    </div>

                                    {/* Delete button */}
                                    <button
                                      onClick={(e) => {
                                        e.stopPropagation();
                                        setFolderToDelete(folder);
                                        setShowDeleteFolderModal(true);
                                      }}
                                      className="opacity-70 hover:opacity-100 transition-opacity duration-200 p-2 rounded-lg hover:bg-red-50 text-gray-500 hover:text-red-600 flex-shrink-0"
                                      title="Delete folder"
                                    >
                                      <svg
                                        className="w-4 h-4 sm:w-5 sm:h-5"
                                        fill="none"
                                        stroke="currentColor"
                                        viewBox="0 0 24 24"
                                      >
                                        <path
                                          strokeLinecap="round"
                                          strokeLinejoin="round"
                                          strokeWidth={2}
                                          d="M19 7l-.867 12.142A2 2 0 0116.138 21H7.862a2 2 0 01-1.995-1.858L5 7m5 4v6m4-6v6m1-10V4a1 1 0 00-1-1h-4a1 1 0 00-1 1v3M4 7h16"
                                        />
                                      </svg>
                                    </button>
                                  </div>

                                  {/* Action buttons */}
                                  <div className="flex space-x-2 mt-auto">
                                    <button
                                      onClick={(e) => {
                                        e.stopPropagation();
                                        setViewingFolder(folder);
                                      }}
                                      className="flex-1 px-2 sm:px-3 py-1.5 sm:py-2 bg-gray-100 hover:bg-gray-200 text-gray-700 rounded-lg transition-all duration-200 text-xs sm:text-sm font-medium"
                                    >
                                      View Notes
                                    </button>

                                    <button
                                      onClick={(e) => {
                                        e.stopPropagation();
                                        setShowPublishFolderModal(true);
                                      }}
                                      className="px-2 sm:px-3 py-1.5 sm:py-2 text-white rounded-lg transition-all duration-200 text-xs sm:text-sm font-medium"
                                      style={{ backgroundColor: folder.color }}
                                    >
                                      Publish
                                    </button>
                                  </div>
                                </div>
                              </animated.div>
                            );
                          })}
                        </div>
                      )}
                    </div>
                  )}
                  {/* Published Eternal Notes section for blockchain mode */}
                  {mode === "web3" && publishedNotes.length > 0 && (
                    <div className="mb-8">
                      <div className="flex items-center justify-between mb-4">
                        <h2
                          className={`text-2xl font-bold font-serif ${
                            settings.theme === "Light"
                              ? "text-purple-900"
                              : "text-gold-100"
                          }`}
                        >
                          Published Eternal Notes ({publishedNotes.length})
                        </h2>
                        <button
                          onClick={() =>
                            setShowPublishedNotes(!showPublishedNotes)
                          }
                          className={`px-4 py-2 rounded-full font-semibold transition-all duration-300 ${
                            showPublishedNotes
                              ? "bg-gradient-to-r from-indigo-600 to-purple-700 hover:from-indigo-700 hover:to-purple-800 text-white shadow-lg"
                              : "bg-gradient-to-r from-gray-600 to-gray-700 hover:from-gray-700 hover:to-gray-800 text-white shadow-lg"
                          }`}
                        >
                          {showPublishedNotes ? "Hide" : "Show"} Notes
                        </button>
                      </div>
                      <p
                        className={`text-sm mb-4 ${
                          settings.theme === "Light"
                            ? "text-purple-600"
                            : "text-gray-300"
                        }`}
                      >
                        ⚠️ Note may take up to 35 minutes to appear trackable on
                        the blockchain
                      </p>
                      {showPublishedNotes && (
                        <div className="grid grid-cols-1 sm:grid-cols-2 lg:grid-cols-3 xl:grid-cols-4 gap-4 sm:gap-6 mb-8">
                          {publishedNotes
                            .sort(
                              (a, b) =>
                                new Date(b.publishedAt).getTime() -
                                new Date(a.publishedAt).getTime()
                            )
                            .map((note, index) => {
                              const isTrackable =
                                Date.now() -
                                  new Date(note.publishedAt).getTime() >
                                20 * 60 * 1000; // 20 minutes
                              return (
                                <animated.div
                                  key={note.id}
                                  style={noteSpring}
                                  className={`group backdrop-blur-sm p-3 sm:p-4 rounded-lg shadow-xl flex flex-col justify-between cursor-pointer hover:scale-105 transition-all duration-300 border h-48 sm:h-52 ${
                                    settings.theme === "Light"
                                      ? "bg-gradient-to-br from-gray-50/90 via-gray-100/90 to-gray-200/90 hover:shadow-[0_0_15px_rgba(107,114,128,0.2)] border-gray-300/50"
                                      : "bg-gradient-to-br from-gray-800/90 to-gray-900/90 hover:shadow-[0_0_15px_rgba(107,114,128,0.3)] border-gray-600/30"
                                  }`}
                                  onClick={() => setViewingNote(note)}
                                >
                                  <div className="flex-1 overflow-hidden">
                                    <h3
                                      className={`text-lg sm:text-xl font-semibold mb-2 font-serif line-clamp-2 leading-tight ${
                                        settings.theme === "Light"
                                          ? "text-gray-800"
                                          : "text-gray-100"
                                      }`}
                                      data-no-translate
                                    >
                                      {note.title}
                                      <span className="text-xs text-gray-400 ml-1">
                                        ⛓️
                                      </span>
                                    </h3>
                                    <div
                                      className={`text-sm mb-2 line-clamp-3 leading-relaxed ${
                                        settings.theme === "Light"
                                          ? "text-gray-700"
                                          : "text-gray-200"
                                      }`}
                                      data-no-translate
                                    >
                                      {stripHtmlTags(note.content)
                                        .split("\n")[0]
                                        .substring(0, 120)}
                                      {stripHtmlTags(note.content).length > 120
                                        ? "..."
                                        : ""}
                                    </div>
                                    <div
                                      className={`flex items-center justify-between text-xs ${
                                        settings.theme === "Light"
                                          ? "text-gray-600"
                                          : "text-gray-400"
                                      }`}
                                    >
                                      <span
                                        className={`px-2 py-1 rounded-full ${
                                          settings.theme === "Light"
                                            ? "bg-gray-100 text-gray-800"
                                            : "bg-gray-900/50 text-gray-300"
                                        }`}
                                      >
                                        {note.template}
                                      </span>
                                      <span
                                        className={
                                          settings.theme === "Light"
                                            ? "text-gray-500"
                                            : "text-gray-500"
                                        }
                                      >
                                        Click to view
                                      </span>
                                    </div>
                                  </div>
                                  <div className="mt-3 flex justify-between items-center">
                                    <div className="text-xs text-amber-400 flex items-center space-x-2">
                                      <span>
                                        Published:{" "}
                                        {new Date(
                                          note.publishedAt
                                        ).toLocaleDateString()}
                                      </span>
                                      {note.transactionId && (
                                        <>
                                          <button
                                            onClick={(e) => {
                                              e.stopPropagation();
                                              const txId =
                                                note.transactionId ||
                                                note.arweaveHash;
                                              if (txId) {
                                                window.open(
                                                  `https://viewblock.io/arweave/tx/${txId}`,
                                                  "_blank"
                                                );
                                              } else {
                                                alert(
                                                  "Transaction ID not available yet. Please wait for the note to be fully processed."
                                                );
                                              }
                                            }}
                                            disabled={
                                              !note.transactionId &&
                                              !note.arweaveHash
                                            }
                                            className={`px-3 py-1 rounded-full font-semibold text-xs transition-all duration-300 ${
                                              note.transactionId ||
                                              note.arweaveHash
                                                ? "bg-gradient-to-r from-purple-600 to-indigo-700 hover:from-purple-700 hover:to-indigo-800 text-white shadow-lg hover:shadow-purple-500/25"
                                                : "bg-gray-600 text-gray-400 cursor-not-allowed"
                                            }`}
                                          >
                                            {note.transactionId ||
                                            note.arweaveHash
                                              ? "Track"
                                              : "Processing..."}
                                          </button>
                                        </>
                                      )}
                                    </div>
                                  </div>
                                </animated.div>
                              );
                            })}
                        </div>
                      )}
                    </div>
                  )}
                  {/* Drafts section for blockchain mode */}
                  {mode === "web3" && drafts.length > 0 && (
                    <div className="mb-8">
                      <div className="flex items-center justify-between mb-4">
                        <h2
                          className={`text-2xl font-bold font-serif ${
                            settings.theme === "Light"
                              ? "text-purple-900"
                              : "text-gold-100"
                          }`}
                        >
                          Drafts ({drafts.length})
                        </h2>
                        <div className="flex items-center space-x-2">
                          <button
                            onClick={() => setShowDrafts(!showDrafts)}
                            className={`px-4 py-2 rounded-full font-semibold transition-all duration-300 ${
                              showDrafts
                                ? "bg-gradient-to-r from-indigo-600 to-purple-700 hover:from-indigo-700 hover:to-purple-800 text-white shadow-lg"
                                : "bg-gradient-to-r from-gray-600 to-gray-700 hover:from-gray-700 hover:to-gray-800 text-white shadow-lg"
                            }`}
                          >
                            {showDrafts ? "Hide" : "Show"} Drafts
                          </button>
                          {showDrafts && (
                            <div className="flex space-x-2">
                              {selectedDrafts.size > 0 && (
                                <button
                                  onClick={() => {
                                    batchPublishDrafts(
                                      Array.from(selectedDrafts)
                                    );
                                    setSelectedDrafts(new Set());
                                  }}
                                  disabled={isProcessingBatch}
                                  className="bg-gradient-to-r from-green-600 to-blue-600 hover:from-green-700 hover:to-blue-700 text-white font-bold py-2 px-4 rounded-lg shadow-lg transition-all duration-300 text-sm disabled:opacity-50"
                                >
                                  {isProcessingBatch
                                    ? "Publishing..."
                                    : `Publish Selected (~$${(
                                        selectedDrafts.size * 0.001
                                      ).toFixed(3)})`}
                                </button>
                              )}
                              <button
                                onClick={() => {
                                  if (drafts.length > 0) {
                                    const allIds = drafts.map((d) => d.id);
                                    setSelectedDrafts(new Set(allIds));
                                  }
                                }}
                                className="bg-gradient-to-r from-gray-600 to-gray-700 hover:from-gray-700 hover:to-gray-800 text-white font-bold py-2 px-4 rounded-lg shadow-lg transition-all duration-300 text-sm"
                              >
                                Select All
                              </button>
                              <button
                                onClick={() => setSelectedDrafts(new Set())}
                                className="bg-gradient-to-r from-gray-500 to-gray-600 hover:from-gray-600 hover:to-gray-700 text-white font-bold py-2 px-4 rounded-lg shadow-lg transition-all duration-300 text-sm"
                              >
                                Clear Selection
                              </button>
                            </div>
                          )}
                        </div>
                      </div>
                      {showDrafts && (
                        <div className="grid grid-cols-1 sm:grid-cols-2 lg:grid-cols-3 xl:grid-cols-4 gap-4 sm:gap-6 mb-8">
                          {drafts.map((draft) => (
                            <animated.div
                              key={draft.id}
                              style={noteSpring}
                              className={`group backdrop-blur-sm p-3 sm:p-4 rounded-lg shadow-xl flex flex-col justify-between cursor-pointer hover:scale-105 transition-all duration-300 border ${
                                settings.theme === "Light"
                                  ? "bg-gradient-to-br from-yellow-50/90 via-orange-50/90 to-amber-50/90 hover:shadow-[0_0_15px_rgba(245,158,11,0.2)] border-yellow-200/50"
                                  : "bg-gradient-to-br from-yellow-800/90 to-orange-800/90 hover:shadow-[0_0_15px_rgba(245,158,11,0.3)] border-yellow-600/30"
                              }`}
                              onClick={() => setViewingNote(draft)}
                            >
                              <div className="flex-1 overflow-hidden">
                                <div className="flex items-center justify-between mb-2">
                                  <div className="flex items-center space-x-2">
                                    <input
                                      type="checkbox"
                                      checked={selectedDrafts.has(draft.id)}
                                      onChange={(e) => {
                                        e.stopPropagation();
                                        const newSelected = new Set(
                                          selectedDrafts
                                        );
                                        if (e.target.checked) {
                                          newSelected.add(draft.id);
                                        } else {
                                          newSelected.delete(draft.id);
                                        }
                                        setSelectedDrafts(newSelected);
                                      }}
                                      className="w-4 h-4 text-green-600 bg-gray-100 border-gray-300 rounded focus:ring-green-500"
                                    />
                                    <span className="text-xs bg-yellow-500 text-white px-2 py-1 rounded-full font-semibold">
                                      DRAFT
                                    </span>
                                  </div>
                                  {isAutoSaving && (
                                    <span className="text-xs text-yellow-400 animate-pulse">
                                      Saving...
                                    </span>
                                  )}
                                </div>
                                <h3
                                  className={`text-lg sm:text-xl font-semibold mb-2 font-serif line-clamp-2 leading-tight ${
                                    settings.theme === "Light"
                                      ? "text-purple-800"
                                      : "text-gold-100"
                                  }`}
                                >
                                  {draft.title}
                                </h3>
                                <div
                                  className={`text-sm mb-2 line-clamp-3 leading-relaxed ${
                                    settings.theme === "Light"
                                      ? "text-purple-700"
                                      : "text-gray-300"
                                  }`}
                                >
                                  {draft.content
                                    .split("\n")[0]
                                    .substring(0, 120)}
                                  {draft.content.length > 120 ? "..." : ""}
                                </div>
                                <div
                                  className={`flex items-center justify-between text-xs ${
                                    settings.theme === "Light"
                                      ? "text-purple-600"
                                      : "text-gray-400"
                                  }`}
                                >
                                  <span
                                    className={`px-2 py-1 rounded-full ${
                                      settings.theme === "Light"
                                        ? "bg-purple-100 text-purple-800"
                                        : "bg-indigo-900/50 text-gray-300"
                                    }`}
                                  >
                                    {draft.template}
                                  </span>
                                  <span
                                    className={
                                      settings.theme === "Light"
                                        ? "text-purple-500"
                                        : "text-gray-500"
                                    }
                                  >
                                    Click to view
                                  </span>
                                </div>
                              </div>
                              <div className="mt-3 flex justify-between items-center">
                                <div className="text-xs text-gray-400 flex items-center space-x-2">
                                  <span>Est. cost: ~$0.001</span>
                                  {!checkArweaveWallet() && (
                                    <span className="text-orange-400 flex items-center space-x-1">
                                      <span>⚠️</span>
                                      <button
                                        onClick={(e) => {
                                          e.stopPropagation();
                                          const guide =
                                            getArConnectInstallGuide();
                                          setArConnectModal({
                                            isOpen: true,
                                            title: guide.title,
                                            message: guide.message,
                                            actionButton: guide.actionUrl
                                              ? {
                                                  text: "Install ArConnect",
                                                  onClick: () => {
                                                    window.open(
                                                      guide.actionUrl,
                                                      "_blank"
                                                    );
                                                    setArConnectModal(
                                                      (prev) => ({
                                                        ...prev,
                                                        isOpen: false,
                                                      })
                                                    );
                                                  },
                                                }
                                              : undefined,
                                          });
                                        }}
                                        className="underline hover:text-orange-300 text-xs"
                                      >
                                        ArConnect needed
                                      </button>
                                    </span>
                                  )}
                                </div>
                                <div className="flex space-x-2">
                                  <button
                                    onClick={async (e) => {
                                      e.stopPropagation();
                                      await publishDraftToBlockchain(draft);
                                    }}
                                    disabled={
                                      publishingDrafts.has(draft.id) ||
                                      isProcessingBatch
                                    }
                                    className={`text-sm disabled:opacity-50 ${
                                      !checkArweaveWallet()
                                        ? "text-orange-400 hover:text-orange-300"
                                        : "text-green-400 hover:text-green-300"
                                    } transition-colors duration-200`}
                                  >
                                    {publishingDrafts.has(draft.id)
                                      ? "Publishing..."
                                      : "Publish"}
                                  </button>
                                  <button
                                    onClick={async (e) => {
                                      e.stopPropagation();
                                      if (
                                        window.confirm("Delete this draft?")
                                      ) {
                                        await deleteDraft(draft.id);
                                      }
                                    }}
                                    className="text-red-400 hover:text-red-300 transition-colors duration-200 text-sm"
                                  >
                                    Delete
                                  </button>
                                </div>
                              </div>
                            </animated.div>
                          ))}
                        </div>
                      )}
                    </div>
                  )}{" "}
                  {(() => {
                    let displayNotes = notes.filter(
                      (note) => mode !== "db" || !note.isPermanent
                    );

                    // In cloud mode, also show cloud notes that aren't downloaded yet
                    if (mode === "cloud" && cloudStorage.user) {
                      const cloudNotesToShow = cloudNotes
                        .filter(
                          (cloudNote) =>
                            !notes.some(
                              (localNote) =>
                                localNote.id === cloudNote.id &&
                                localNote.isDownloaded
                            )
                        )
                        .map((cloudNote) => ({
                          ...cloudNote,
                          isCloudOnly: true,
                        }));

                      displayNotes = [...displayNotes, ...cloudNotesToShow];
                    }

                    // In web3 mode, don't show "No notes yet" if there are drafts or published notes
                    const hasWeb3Content =
                      mode === "web3" &&
                      (drafts.length > 0 ||
                        publishedNotes.length > 0 ||
                        notes.filter((note) => note.isPermanent).length > 0);

                    return displayNotes.length > 0 || hasWeb3Content ? (
                      <>
                        {mode === "db" && isLoadingNotes && (
                          <div className="mb-4 p-3 bg-red-900/20 border border-red-500/50 rounded-lg">
                            <p className="text-red-400 text-sm text-center">
                              <span className="font-semibold">
                                Free Database Version:
                              </span>{" "}
                              Notes may take a moment to load. Please wait while
                              we retrieve your data.
                            </p>
                          </div>
                        )}
                        <div className="grid grid-cols-1 sm:grid-cols-2 lg:grid-cols-3 xl:grid-cols-4 gap-4 sm:gap-6">
                          {(() => {
                            const cloudOnlyNotes: Note[] = []; // TODO: Implement cloud-only notes fetching
                            const displayNotes =
                              mode === "cloud"
                                ? [
                                    ...notes.filter(
                                      (note) => !note.isCloudOnly
                                    ),
                                    ...cloudOnlyNotes,
                                  ]
                                : notes.filter(
                                    (note) => mode !== "db" || !note.isPermanent
                                  );

                            return getSortedNotes(
                              displayNotes,
                              settings.noteSorting
                            ).map((note) => (
                              <animated.div
                                key={note.id}
                                style={noteSpring}
                                className={`group backdrop-blur-sm p-3 sm:p-4 rounded-lg shadow-xl flex flex-col justify-between cursor-pointer hover:scale-105 transition-all duration-300 border h-48 sm:h-52 ${
                                  settings.theme === "Light"
                                    ? "bg-gradient-to-br from-white/90 via-purple-50/90 to-indigo-50/90 hover:shadow-[0_0_15px_rgba(139,92,246,0.2)] border-purple-200/50"
                                    : "bg-gradient-to-br from-indigo-800/90 to-indigo-700/90 hover:shadow-[0_0_15px_rgba(79,70,229,0.3)] border-indigo-600/30"
                                }`}
                                onClick={() =>
                                  note.isCloudOnly ? null : setViewingNote(note)
                                }
                              >
                                <div className="flex-1 overflow-hidden">
                                  <h3
                                    className={`text-lg sm:text-xl font-semibold mb-2 font-serif line-clamp-2 leading-tight ${
                                      settings.theme === "Light"
                                        ? "text-purple-800"
                                        : "text-gold-100"
                                    }`}
                                    data-no-translate
                                  >
                                    {note.title}
                                    {note.isPermanent && (
                                      <span className="text-xs text-amber-400 ml-1">
                                        ⛓️
                                      </span>
                                    )}
                                    {note.isCloudOnly && (
                                      <span className="text-xs text-cyan-400 ml-1">
                                        ☁️
                                      </span>
                                    )}
                                  </h3>
                                  <div
                                    className={`text-sm mb-2 line-clamp-3 leading-relaxed ${
                                      settings.theme === "Light"
                                        ? "text-purple-700"
                                        : "text-gray-300"
                                    }`}
                                    data-no-translate
                                  >
                                    {stripHtmlTags(note.content)
                                      .split("\n")[0]
                                      .substring(0, 120)}
                                    {stripHtmlTags(note.content).length > 120
                                      ? "..."
                                      : ""}
                                  </div>
                                  <div
                                    className={`flex items-center justify-between text-xs ${
                                      settings.theme === "Light"
                                        ? "text-purple-600"
                                        : "text-gray-400"
                                    }`}
                                  >
                                    <span
                                      className={`px-2 py-1 rounded-full ${
                                        settings.theme === "Light"
                                          ? "bg-purple-100 text-purple-800"
                                          : "bg-indigo-900/50 text-gray-300"
                                      }`}
                                    >
                                      {note.template}
                                    </span>
                                    <span
                                      className={
                                        settings.theme === "Light"
                                          ? "text-purple-500"
                                          : "text-gray-500"
                                      }
                                    >
                                      {note.isCloudOnly
                                        ? "Click download"
                                        : "Click to view"}
                                    </span>
                                  </div>
                                </div>
                                <div className="mt-3 flex justify-between items-center">
                                  <div className="flex space-x-2">
                                    {mode === "cloud" &&
                                      !note.isDownloaded &&
                                      !note.isCloudOnly && (
                                        <button
                                          onClick={async (e) => {
                                            e.stopPropagation(); // Prevent triggering the view

                                            // Start download loading state
                                            setDownloadingNotes((prev) =>
                                              new Set(prev).add(note.id)
                                            );

                                            try {
                                              // Simulate download delay for visual feedback
                                              await new Promise((resolve) =>
                                                setTimeout(resolve, 500)
                                              );

                                              // Download note to local storage
                                              const updatedNotes = notes.map(
                                                (n) =>
                                                  n.id === note.id
                                                    ? {
                                                        ...n,
                                                        isDownloaded: true,
                                                      }
                                                    : n
                                              );

                                              setNotes(updatedNotes);
                                              localStorage.setItem(
                                                `elysium_notes_${mode}`,
                                                JSON.stringify(updatedNotes)
                                              );

                                              alert(
                                                `✅ "${note.title}" downloaded for offline access!`
                                              );
                                            } catch (error) {
                                              console.error(
                                                "Download failed:",
                                                error
                                              );
                                              alert(
                                                `❌ Failed to download "${note.title}". Please try again.`
                                              );
                                            } finally {
                                              // Remove from loading state
                                              setDownloadingNotes((prev) => {
                                                const newSet = new Set(prev);
                                                newSet.delete(note.id);
                                                return newSet;
                                              });
                                            }
                                          }}
                                          className="text-cyan-400 hover:text-cyan-300 transition-colors duration-200 text-sm opacity-0 group-hover:opacity-100 disabled:opacity-50"
                                          title="Download for offline access"
                                          disabled={downloadingNotes.has(
                                            note.id
                                          )}
                                        >
                                          {downloadingNotes.has(note.id)
                                            ? "⏳"
                                            : "⬇️"}
                                        </button>
                                      )}
                                    {mode === "cloud" && note.isCloudOnly && (
                                      <button
                                        onClick={async (e) => {
                                          // Start download loading state
                                          setDownloadingNotes((prev) =>
                                            new Set(prev).add(note.id)
                                          );

                                          try {
                                            // Simulate download delay for visual feedback
                                            await new Promise((resolve) =>
                                              setTimeout(resolve, 500)
                                            );

                                            // Download cloud-only note to local storage
                                            const downloadedNote: Note = {
                                              ...note,
                                              isDownloaded: true,
                                              isCloudOnly: false,
                                            };
                                            const updatedNotes = [
                                              ...notes,
                                              downloadedNote,
                                            ];
                                            setNotes(updatedNotes);
                                            localStorage.setItem(
                                              `elysium_notes_${mode}`,
                                              JSON.stringify(updatedNotes)
                                            );

                                            alert(
                                              `✅ "${note.title}" downloaded for offline access!`
                                            );
                                          } catch (error) {
                                            console.error(
                                              "Download failed:",
                                              error
                                            );
                                            alert(
                                              `❌ Failed to download "${note.title}". Please try again.`
                                            );
                                          } finally {
                                            // Remove from loading state
                                            setDownloadingNotes((prev) => {
                                              const newSet = new Set(prev);
                                              newSet.delete(note.id);
                                              return newSet;
                                            });
                                          }
                                        }}
                                        className="text-cyan-400 hover:text-cyan-300 transition-colors duration-200 text-sm disabled:opacity-50"
                                        title="Download for offline access"
                                        disabled={downloadingNotes.has(note.id)}
                                      >
                                        {downloadingNotes.has(note.id)
                                          ? "⏳ Downloading..."
                                          : "⬇️ Download"}
                                      </button>
                                    )}
                                    {note.isDownloaded &&
                                      mode === "cloud" &&
                                      !note.isCloudOnly && (
                                        <span
                                          className="text-cyan-400 text-xs opacity-0 group-hover:opacity-100"
                                          title="Available offline"
                                        >
                                          💾
                                        </span>
                                      )}
                                    {/* Arweave tracking */}
                                    {mode === "web3" && note.arweaveHash && (
                                      <button
                                        onClick={(e) => {
                                          e.stopPropagation();
                                          window.open(
                                            `https://viewblock.io/arweave/tx/${note.arweaveHash}`,
                                            "_blank"
                                          );
                                        }}
                                        className="text-blue-400 hover:text-blue-300 transition-colors duration-200 text-sm opacity-0 group-hover:opacity-100"
                                        title="Track on Viewblock"
                                      >
                                        � Track
                                      </button>
                                    )}
                                  </div>
                                  <button
                                    onClick={(e) => {
                                      e.stopPropagation(); // Prevent triggering the view
                                      setNoteToDelete(note);
                                      if (note.isPermanent) {
                                        setShowDeleteNoteModal(true);
                                      } else {
                                        setShowDeleteNoteModal(true);
                                      }
                                    }}
                                    className="text-red-400 hover:text-red-300 transition-colors duration-200 text-sm opacity-0 group-hover:opacity-100"
                                    disabled={false}
                                  >
                                    Delete
                                  </button>
                                </div>
                              </animated.div>
                            ));
                          })()}
                        </div>
                      </>
                    ) : (
                      <div className="text-center py-12">
                        {mode === "db" ? (
                          <div className="space-y-4">
                            <div className="p-4 bg-red-900/20 border border-red-500/50 rounded-lg">
                              <p className="text-red-400 text-sm">
                                <span className="font-semibold">
                                  Free Database Version:
                                </span>{" "}
                                Notes may take a moment to load. Please wait
                                while we retrieve your data.
                              </p>
                            </div>
                            <p
                              className={`text-sm ${
                                settings.theme === "Light"
                                  ? "text-purple-600"
                                  : "text-gray-400"
                              }`}
                            >
                              No notes yet?create one to get started!
                            </p>
                          </div>
                        ) : (
                          <p
                            className={`text-sm ${
                              settings.theme === "Light"
                                ? "text-purple-600"
                                : "text-gray-400"
                            }`}
                          >
                            No notes yet?create one to get started!
                          </p>
                        )}
                      </div>
                    );
                  })()}
                </>
              )}

              {activePage === "create" && (
                <CreateNote
                  onSave={handleCreateNote}
                  onCancel={() => {
                    setShowCreateModal(false);
                    setIsCloudButtonClicked(false);
                    setActivePage("recent");
                  }}
                  mode={mode}
                  theme={settings.theme}
                  defaultTemplate={settings.defaultTemplate}
                  aiResponseStyle={settings.aiResponseStyle}
                  aiPersonality={settings.aiPersonality}
                />
              )}
              {activePage === "settings" && (
                <Settings
                  onSave={handleSettingsSave}
                  onCleanupOrphanedNotes={cleanupOrphanedNotes}
                  onLogout={handleLogout}
                  initialTheme={settings.theme}
                  initialNotifications={settings.notifications}
                  initialSyncInterval={settings.syncInterval}
                  initialAiResponseStyle={settings.aiResponseStyle}
                  initialAiPersonality={settings.aiPersonality}
                  initialAutoSave={settings.autoSave}
                  initialDefaultTemplate={settings.defaultTemplate}
                  initialNoteSorting={settings.noteSorting}
                  initialDataRetention={settings.dataRetention}
                  initialLanguage={settings.language}
                  userEmail={
                    mode === "cloud" ? cloudStorage.user?.email : user?.email
                  }
                />
              )}
              {activePage === "logout" && (
                <Logout
                  onConfirm={handleLogout}
                  onCancel={() => {
                    setShowPopup(false);
                    setIsCloudButtonClicked(false);
                    setActivePage("recent");
                  }}
                  theme={settings.theme}
                />
              )}
              {activePage === "search" && (
                <>
                  <h1
                    className={`text-4xl sm:text-5xl font-extrabold mb-6 sm:mb-8 font-serif ${
                      settings.theme === "Light"
                        ? "text-purple-900"
                        : "text-gold-100"
                    }`}
                  >
                    Search Notes
                  </h1>
                  <div className="mb-6">
                    <input
                      type="text"
                      placeholder="Search notes by title or content..."
                      value={searchQuery}
                      onChange={(e) => setSearchQuery(e.target.value)}
                      className="w-full p-4 bg-indigo-950/80 border border-indigo-700/50 rounded-lg text-white placeholder-gray-400 focus:outline-none focus:ring-2 focus:ring-indigo-400 focus:border-indigo-400 transition-all duration-200"
                    />
                  </div>
                  {(() => {
                    const filteredNotes = getSortedNotes(
                      notes
                        .filter((note) => mode !== "db" || !note.isPermanent)
                        .filter(
                          (note) =>
                            note.title
                              .toLowerCase()
                              .includes(searchQuery.toLowerCase()) ||
                            note.content
                              .toLowerCase()
                              .includes(searchQuery.toLowerCase())
                        ),
                      settings.noteSorting
                    );

                    return filteredNotes.length > 0 ? (
                      <div className="grid grid-cols-1 sm:grid-cols-2 lg:grid-cols-3 xl:grid-cols-4 gap-4 sm:gap-6">
                        {filteredNotes.map((note) => (
                          <animated.div
                            key={note.id}
                            style={noteSpring}
                            className={`group backdrop-blur-sm p-3 sm:p-4 rounded-lg shadow-xl flex flex-col justify-between cursor-pointer hover:scale-105 transition-all duration-300 border h-48 sm:h-52 ${
                              settings.theme === "Light"
                                ? "bg-gradient-to-br from-white/90 via-purple-50/90 to-indigo-50/90 hover:shadow-[0_0_15px_rgba(139,92,246,0.2)] border-purple-200/50"
                                : "bg-gradient-to-br from-indigo-800/90 to-indigo-700/90 hover:shadow-[0_0_15px_rgba(79,70,229,0.3)] border-indigo-600/30"
                            }`}
                            onClick={() => setViewingNote(note)}
                          >
                            <div className="flex-1 overflow-hidden">
                              <h3
                                className={`text-lg sm:text-xl font-semibold mb-2 font-serif line-clamp-2 leading-tight ${
                                  settings.theme === "Light"
                                    ? "text-purple-800"
                                    : "text-gold-100"
                                }`}
                              >
                                {note.title}
                                {note.isPermanent && (
                                  <span className="text-xs text-amber-400 ml-1">
                                    ⛓️
                                  </span>
                                )}
                              </h3>
                              <div
                                className={`text-sm mb-2 line-clamp-3 leading-relaxed ${
                                  settings.theme === "Light"
                                    ? "text-purple-700"
                                    : "text-gray-300"
                                }`}
                              >
                                {note.content.split("\n")[0].substring(0, 120)}
                                {note.content.length > 120 ? "..." : ""}
                              </div>
                              <div
                                className={`flex items-center justify-between text-xs ${
                                  settings.theme === "Light"
                                    ? "text-purple-600"
                                    : "text-gray-400"
                                }`}
                              >
                                <span
                                  className={`px-2 py-1 rounded-full ${
                                    settings.theme === "Light"
                                      ? "bg-purple-100 text-purple-800"
                                      : "bg-indigo-900/50"
                                  }`}
                                >
                                  {note.template}
                                </span>
                                <span
                                  className={
                                    settings.theme === "Light"
                                      ? "text-purple-500"
                                      : "text-gray-500"
                                  }
                                >
                                  Click to view
                                </span>
                              </div>
                            </div>
                            <div className="mt-3 flex justify-end">
                              <button
                                onClick={async (e) => {
                                  e.stopPropagation();
                                  if (note.isPermanent) {
                                    if (
                                      window.confirm(
                                        "This item will be deleted from the GUI only. It cannot be deleted from the blockchain as it is permanently stored."
                                      )
                                    ) {
                                      const updatedNotes = notes.filter(
                                        (n) => n.id !== note.id
                                      );
                                      setNotes(updatedNotes);
                                      if (mode === "db" && user) {
                                        console.log(
                                          "Deleting note from Supabase:",
                                          note.id
                                        );
                                        const { error } = await supabase
                                          .from("notes")
                                          .delete()
                                          .eq("id", note.id);
                                        if (error)
                                          console.error(
                                            "Supabase delete error:",
                                            error
                                          );
                                      } else if (mode === "cloud") {
                                        localStorage.setItem(
                                          `elysium_notes_${mode}`,
                                          JSON.stringify(updatedNotes)
                                        );
                                      }
                                    }
                                  } else {
                                    const updatedNotes = notes.filter(
                                      (n) => n.id !== note.id
                                    );
                                    setNotes(updatedNotes);
                                    if (mode === "db" && user) {
                                      // Security: Confirm permanent deletion from database
                                      const confirmDelete = window.confirm(
                                        `Are you sure you want to permanently delete "${note.title}" from the database? This action cannot be undone.`
                                      );

                                      if (!confirmDelete) {
                                        return; // Cancel deletion
                                      }

                                      console.log(
                                        "Deleting note from Supabase:",
                                        note.id
                                      );
                                      const { error } = await supabase
                                        .from("notes")
                                        .delete()
                                        .eq("id", note.id);
                                      if (error) {
                                        console.error(
                                          "Supabase delete error:",
                                          error
                                        );
                                        alert(
                                          "Failed to delete note from database. Please try again."
                                        );
                                      } else {
                                        console.log(
                                          "Note deleted from database successfully",
                                          {
                                            noteId: note.id,
                                            userId: user.id,
                                            noteTitle: note.title,
                                          }
                                        );
                                      }
                                    } else if (mode === "cloud") {
                                      localStorage.setItem(
                                        `elysium_notes_${mode}`,
                                        JSON.stringify(updatedNotes)
                                      );
                                    }
                                  }
                                }}
                                className="text-red-400 hover:text-red-300 transition-colors duration-200 text-sm opacity-0 group-hover:opacity-100"
                                disabled={false}
                              >
                                Delete
                              </button>
                            </div>
                          </animated.div>
                        ))}
                      </div>
                    ) : searchQuery ? (
                      <div className="text-center py-12">
                        <p
                          className={`text-sm ${
                            settings.theme === "Light"
                              ? "text-purple-600"
                              : "text-gray-400"
                          }`}
                        >
                          No notes found matching "{searchQuery}"
                        </p>
                      </div>
                    ) : (
                      <div className="text-center py-12">
                        <p
                          className={`text-sm ${
                            settings.theme === "Light"
                              ? "text-purple-600"
                              : "text-gray-400"
                          }`}
                        >
                          Enter a search term to find notes
                        </p>
                      </div>
                    );
                  })()}
                </>
              )}
            </animated.div>
            {showCreateModal && (
              <div className="fixed inset-0 bg-black bg-opacity-60 flex items-center justify-center z-50 px-4">
                <div className="w-full max-w-md sm:max-w-lg">
                  <CreateNote
                    onSave={handleCreateNote}
                    onCancel={() => {
                      setShowCreateModal(false);
                      setIsCloudButtonClicked(false);
                      setActivePage("recent");
                    }}
                    mode={mode}
                    theme={settings.theme}
                    defaultTemplate={settings.defaultTemplate}
                  />
                </div>
              </div>
            )}
            {showCreateFolderModal && (
              <div className="fixed inset-0 bg-black bg-opacity-80 flex items-center justify-center z-50 p-4">
                <div className="w-full max-w-2xl max-h-[90vh] overflow-hidden">
                  <div className="bg-gradient-to-br from-indigo-900/95 via-indigo-800/95 to-purple-700/95 backdrop-blur-lg border border-indigo-500/50 rounded-xl shadow-[0_0_30px_rgba(79,70,229,0.3)] overflow-hidden">
                    <div className="p-6 space-y-6 max-h-[90vh] overflow-y-auto">
                      <div className="flex justify-between items-center">
                        <h2 className="text-2xl font-semibold text-gold-100">
                          📁 Create New Folder
                        </h2>
                        <button
                          onClick={() => setShowCreateFolderModal(false)}
                          className="text-gray-400 hover:text-white transition-colors"
                        >
                          ×
                        </button>
                      </div>

                      <div className="space-y-4">
                        <div>
                          <label className="block text-sm font-medium text-gray-200 mb-2">
                            Folder Name
                          </label>
                          <input
                            type="text"
                            id="folderName"
                            placeholder="Enter folder name..."
                            className="w-full p-3 bg-indigo-950/80 border border-indigo-700/50 rounded-lg text-white placeholder-gray-400 focus:outline-none focus:ring-2 focus:ring-indigo-400"
                          />
                        </div>

                        <div>
                          <label className="block text-sm font-medium text-gray-200 mb-2">
                            Choose Folder Color
                          </label>
                          <div className="flex items-center space-x-4">
                            <input
                              type="color"
                              id="folderColor"
                              defaultValue="#6366f1"
                              className="w-16 h-10 rounded border border-indigo-700/50 bg-indigo-950/80"
                            />
                            <span className="text-sm text-gray-300">
                              Pick any color for your folder
                            </span>
                          </div>
                        </div>

                        <div>
                          <label className="block text-sm font-medium text-gray-200 mb-2">
                            Select Eternal Notes to Add
                          </label>
                          <div className="max-h-60 overflow-y-auto space-y-2 bg-indigo-950/50 rounded-lg p-3">
                            {publishedNotes.length === 0 ? (
                              <p className="text-gray-400 text-sm">
                                No published eternal notes available. Publish
                                some drafts first!
                              </p>
                            ) : (
                              publishedNotes.map((note) => (
                                <div
                                  key={note.id}
                                  className="flex items-center space-x-3 p-2 rounded hover:bg-indigo-900/50"
                                >
                                  <input
                                    type="checkbox"
                                    id={`note-${note.id}`}
                                    className="w-4 h-4 text-green-600 bg-gray-100 border-gray-300 rounded focus:ring-green-500"
                                  />
                                  <label
                                    htmlFor={`note-${note.id}`}
                                    className="flex-1 text-sm text-gray-200 cursor-pointer"
                                  >
                                    <div className="font-medium">
                                      {note.title}
                                    </div>
                                    <div className="text-xs text-gray-400">
                                      Published:{" "}
                                      {new Date(
                                        note.publishedAt
                                      ).toLocaleDateString()}
                                    </div>
                                  </label>
                                </div>
                              ))
                            )}
                          </div>
                        </div>
                      </div>

                      <div className="flex justify-end space-x-4">
                        <button
                          onClick={() => setShowCreateFolderModal(false)}
                          className="px-4 py-2 bg-gray-700/80 text-white rounded-lg hover:bg-gray-600/80 transition-colors"
                        >
                          Cancel
                        </button>
                        <button
                          onClick={() => {
                            const folderName = (
                              document.getElementById(
                                "folderName"
                              ) as HTMLInputElement
                            )?.value?.trim();
                            const folderColor = (
                              document.getElementById(
                                "folderColor"
                              ) as HTMLInputElement
                            )?.value;

                            if (!folderName) {
                              alert("Please enter a folder name");
                              return;
                            }

                            // Get selected notes
                            const selectedNotes: string[] = [];
                            publishedNotes.forEach((note) => {
                              const checkbox = document.getElementById(
                                `note-${note.id}`
                              ) as HTMLInputElement;
                              if (checkbox?.checked) {
                                selectedNotes.push(note.id);
                              }
                            });

                            // Create folder
                            const newFolder = {
                              id: `folder_${Date.now()}_${Math.random()
                                .toString(36)
                                .substr(2, 9)}`,
                              name: folderName,
                              color: folderColor || "#6366f1",
                              noteIds: selectedNotes,
                              createdAt: new Date().toISOString(),
                            };

                            setFolders((prev) => [...prev, newFolder]);

                            // Save to localStorage
                            const foldersKey = `elysium_folders_${walletAddress}`;
                            const existingFolders = JSON.parse(
                              localStorage.getItem(foldersKey) || "[]"
                            );
                            existingFolders.push(newFolder);
                            localStorage.setItem(
                              foldersKey,
                              JSON.stringify(existingFolders)
                            );

                            setShowCreateFolderModal(false);
                          }}
                          className="px-6 py-2 bg-gradient-to-r from-emerald-500 to-teal-700 text-white font-bold rounded-full hover:from-emerald-600 hover:to-teal-800 transition-all"
                        >
                          Create Folder
                        </button>
                      </div>
                    </div>
                  </div>
                </div>
              </div>
            )}
            {showPublishFolderModal && (
              <div className="fixed inset-0 bg-black/90 backdrop-blur-sm flex items-center justify-center z-50 p-4">
                <div className="w-full max-w-lg max-h-[95vh] overflow-y-auto">
                  {/* Animated background effects */}
                  <div className="absolute inset-0 overflow-hidden">
                    <div className="absolute top-1/4 left-1/4 w-32 h-32 bg-purple-500/20 rounded-full blur-3xl animate-pulse"></div>
                    <div className="absolute bottom-1/4 right-1/4 w-40 h-40 bg-indigo-500/20 rounded-full blur-3xl animate-pulse delay-1000"></div>
                    <div className="absolute top-1/2 left-1/2 transform -translate-x-1/2 -translate-y-1/2 w-24 h-24 bg-pink-500/20 rounded-full blur-2xl animate-bounce"></div>
                  </div>

                  <div className="relative bg-gradient-to-br from-slate-900/95 via-purple-900/95 to-indigo-900/95 backdrop-blur-xl border border-purple-500/30 rounded-3xl shadow-[0_0_50px_rgba(147,51,234,0.4)] overflow-hidden">
                    {/* Animated top border */}
                    <div className="absolute top-0 left-0 right-0 h-1 bg-gradient-to-r from-purple-500 via-pink-500 to-indigo-500 animate-pulse"></div>

                    <div className="p-6 space-y-6">
                      {/* Header with animated elements */}
                      <div className="text-center relative">
                        <div className="absolute -top-2 left-1/2 transform -translate-x-1/2">
                          <div className="w-12 h-12 bg-gradient-to-br from-purple-500 to-pink-500 rounded-full flex items-center justify-center shadow-xl animate-bounce">
                            <span className="text-2xl animate-pulse">🚀</span>
                          </div>
                        </div>

                        <div className="pt-6">
                          <h2 className="text-2xl font-bold bg-gradient-to-r from-purple-300 via-pink-300 to-indigo-300 bg-clip-text text-transparent mb-2">
                            Folder Publishing Revolution
                          </h2>
                          <p className="text-purple-200 text-base font-medium">
                            Coming Soon to Elysium
                          </p>
                        </div>

                        <button
                          onClick={() => setShowPublishFolderModal(false)}
                          className="absolute top-4 right-4 w-8 h-8 bg-white/10 hover:bg-white/20 rounded-full flex items-center justify-center text-white transition-all duration-200 hover:scale-110"
                        >
                          <span className="text-lg">×</span>
                        </button>
                      </div>

                      {/* Feature showcase */}
                      <div className="space-y-6">
                        <div className="text-center">
                          <p className="text-gray-300 text-lg leading-relaxed mb-6">
                            Transform your folder into a{" "}
                            <span className="text-purple-300 font-semibold">
                              blockchain-powered collection
                            </span>{" "}
                            that lives forever on the decentralized web.
                          </p>
                        </div>

                        {/* Feature grid */}
                        <div className="grid grid-cols-1 gap-3">
                          <div className="group bg-gradient-to-br from-purple-800/50 to-purple-900/50 p-4 rounded-xl border border-purple-500/20 hover:border-purple-400/40 transition-all duration-300 hover:scale-[1.02]">
                            <div className="flex items-center space-x-3 mb-2">
                              <div className="w-8 h-8 bg-purple-500/20 rounded-lg flex items-center justify-center">
                                <span className="text-xl">📁</span>
                              </div>
                              <h4 className="text-purple-200 font-semibold text-sm">
                                Organized Collections
                              </h4>
                            </div>
                            <p className="text-gray-400 text-xs">
                              Publish folders as interconnected eternal note
                              collections.
                            </p>
                          </div>

                          <div className="group bg-gradient-to-br from-indigo-800/50 to-indigo-900/50 p-4 rounded-xl border border-indigo-500/20 hover:border-indigo-400/40 transition-all duration-300 hover:scale-[1.02]">
                            <div className="flex items-center space-x-3 mb-2">
                              <div className="w-8 h-8 bg-indigo-500/20 rounded-lg flex items-center justify-center">
                                <span className="text-xl">🔗</span>
                              </div>
                              <h4 className="text-indigo-200 font-semibold text-sm">
                                Smart Connections
                              </h4>
                            </div>
                            <p className="text-gray-400 text-xs">
                              Notes maintain relationships and can reference
                              each other.
                            </p>
                          </div>

                          <div className="group bg-gradient-to-br from-pink-800/50 to-pink-900/50 p-4 rounded-xl border border-pink-500/20 hover:border-pink-400/40 transition-all duration-300 hover:scale-[1.02]">
                            <div className="flex items-center space-x-3 mb-2">
                              <div className="w-8 h-8 bg-pink-500/20 rounded-lg flex items-center justify-center">
                                <span className="text-xl">📊</span>
                              </div>
                              <h4 className="text-pink-200 font-semibold text-sm">
                                Advanced Analytics
                              </h4>
                            </div>
                            <p className="text-gray-400 text-xs">
                              Track views, engagement, and popularity metrics.
                            </p>
                          </div>

                          <div className="group bg-gradient-to-br from-cyan-800/50 to-cyan-900/50 p-4 rounded-xl border border-cyan-500/20 hover:border-cyan-400/40 transition-all duration-300 hover:scale-[1.02]">
                            <div className="flex items-center space-x-3 mb-2">
                              <div className="w-8 h-8 bg-cyan-500/20 rounded-lg flex items-center justify-center">
                                <span className="text-xl">🌐</span>
                              </div>
                              <h4 className="text-cyan-200 font-semibold text-sm">
                                Shareable Links
                              </h4>
                            </div>
                            <p className="text-gray-400 text-xs">
                              Generate permanent, shareable links to
                              collections.
                            </p>
                          </div>
                        </div>

                        {/* Special features */}
                        <div className="bg-gradient-to-r from-purple-900/30 via-pink-900/30 to-indigo-900/30 rounded-xl p-4 border border-purple-500/20">
                          <h4 className="text-lg font-bold text-center text-white mb-3">
                            ✨ Premium Features
                          </h4>
                          <div className="grid grid-cols-2 gap-2 text-xs">
                            <div className="flex items-center space-x-2">
                              <span className="text-purple-400">🎨</span>
                              <span className="text-gray-300">
                                Custom themes
                              </span>
                            </div>
                            <div className="flex items-center space-x-2">
                              <span className="text-pink-400">📈</span>
                              <span className="text-gray-300">
                                Popularity tracking
                              </span>
                            </div>
                            <div className="flex items-center space-x-2">
                              <span className="text-indigo-400">🔍</span>
                              <span className="text-gray-300">
                                Advanced search
                              </span>
                            </div>
                            <div className="flex items-center space-x-2">
                              <span className="text-cyan-400">📱</span>
                              <span className="text-gray-300">
                                Mobile optimized
                              </span>
                            </div>
                          </div>
                        </div>
                      </div>

                      {/* Call to action */}
                      <div className="text-center space-y-4">
                        <div className="bg-gradient-to-r from-purple-600/20 to-indigo-600/20 rounded-xl p-4 border border-purple-500/20">
                          <p className="text-purple-200 font-medium">
                            🚀 This revolutionary feature is currently in
                            development
                          </p>
                          <p className="text-gray-400 text-sm mt-1">
                            Join our community to get early access when it
                            launches!
                          </p>
                        </div>

                        <div className="flex flex-col gap-2">
                          <button
                            onClick={() => setShowPublishFolderModal(false)}
                            className="w-full px-6 py-3 bg-gradient-to-r from-purple-600 to-indigo-600 hover:from-purple-700 hover:to-indigo-700 text-white font-bold rounded-full transition-all duration-300 shadow-lg hover:shadow-xl transform hover:scale-105"
                          >
                            Can't Wait! 🎉
                          </button>
                          <button
                            onClick={() => setShowPublishFolderModal(false)}
                            className="px-6 py-3 bg-white/10 hover:bg-white/20 text-white rounded-full transition-all duration-300 border border-white/20 text-sm"
                          >
                            Maybe Later
                          </button>
                        </div>
                      </div>
                    </div>
                  </div>
                </div>
              </div>
            )}
            {showDeleteFolderModal && folderToDelete && (
              <div className="fixed inset-0 bg-black/90 backdrop-blur-sm flex items-center justify-center z-50 p-4">
                <div className="w-full max-w-sm sm:max-w-md max-h-[95vh] overflow-y-auto">
                  <div className="bg-gradient-to-br from-red-900/95 via-red-800/95 to-orange-700/95 backdrop-blur-lg border border-red-500/50 rounded-2xl shadow-[0_0_30px_rgba(239,68,68,0.3)] overflow-hidden">
                    <div className="p-5 space-y-5">
                      <div className="flex justify-between items-center">
                        <h2 className="text-xl font-semibold text-white">
                          🗑️ Delete Folder
                        </h2>
                        <button
                          onClick={() => {
                            setShowDeleteFolderModal(false);
                            setFolderToDelete(null);
                          }}
                          className="text-gray-400 hover:text-white transition-colors w-8 h-8 flex items-center justify-center rounded-full hover:bg-white/10"
                        >
                          ×
                        </button>
                      </div>

                      <div className="text-center space-y-4">
                        <div className="text-5xl">⚠️</div>
                        <h3 className="text-lg font-semibold text-white">
                          Are you sure?
                        </h3>
                        <p className="text-gray-300 text-sm leading-relaxed">
                          You're about to delete the folder{" "}
                          <strong className="text-white">
                            "{folderToDelete.name}"
                          </strong>
                          .
                        </p>

                        <div className="bg-red-900/50 rounded-lg p-4 text-left border border-red-500/20">
                          <h4 className="font-semibold text-red-200 mb-2 text-sm">
                            Important:
                          </h4>
                          <ul className="text-xs text-gray-300 space-y-1">
                            <li>• 📁 The folder will be permanently deleted</li>
                            <li>
                              • 📝 Eternal notes inside will NOT be deleted
                            </li>
                            <li>
                              • 🔄 Notes will remain in your published
                              collection
                            </li>
                            <li>• ❌ This action cannot be undone</li>
                          </ul>
                        </div>

                        <p className="text-xs text-gray-400">
                          The {folderToDelete.noteIds.length} eternal{" "}
                          {folderToDelete.noteIds.length === 1
                            ? "note"
                            : "notes"}{" "}
                          in this folder will remain safely published.
                        </p>
                      </div>

                      <div className="flex flex-col gap-3">
                        <button
                          onClick={() => {
                            if (folderToDelete) {
                              setFolders((prev) =>
                                prev.filter((f) => f.id !== folderToDelete.id)
                              );
                              // Remove from localStorage
                              const foldersKey = `elysium_folders_${walletAddress}`;
                              const existingFolders = JSON.parse(
                                localStorage.getItem(foldersKey) || "[]"
                              );
                              const updatedFolders = existingFolders.filter(
                                (f: any) => f.id !== folderToDelete.id
                              );
                              localStorage.setItem(
                                foldersKey,
                                JSON.stringify(updatedFolders)
                              );
                            }
                            setShowDeleteFolderModal(false);
                            setFolderToDelete(null);
                          }}
                          className="w-full px-4 py-3 bg-gradient-to-r from-red-500 to-red-700 text-white font-bold rounded-lg hover:from-red-600 hover:to-red-800 transition-all duration-300 shadow-lg"
                        >
                          Delete Folder
                        </button>
                        <button
                          onClick={() => {
                            setShowDeleteFolderModal(false);
                            setFolderToDelete(null);
                          }}
                          className="w-full px-4 py-2 bg-white/10 hover:bg-white/20 text-white rounded-lg transition-all duration-300 border border-white/20"
                        >
                          Cancel
                        </button>
                      </div>
                    </div>
                  </div>
                </div>
              </div>
            )}
            {viewingFolder && (
              <div className="fixed inset-0 bg-black bg-opacity-80 flex items-center justify-center z-50 p-4">
                <div className="w-full max-w-4xl max-h-[90vh] overflow-hidden">
                  <div className="bg-gradient-to-br from-indigo-900/95 via-indigo-800/95 to-purple-700/95 backdrop-blur-lg border border-indigo-500/50 rounded-xl shadow-[0_0_30px_rgba(79,70,229,0.3)] overflow-hidden">
                    <div className="p-6 space-y-6 max-h-[90vh] overflow-y-auto">
                      <div className="flex justify-between items-center">
                        <div className="flex items-center space-x-4">
                          <div
                            className="w-12 h-12 rounded-lg flex items-center justify-center"
                            style={{ backgroundColor: viewingFolder.color }}
                          >
                            <span className="text-white font-bold text-xl">
                              📁
                            </span>
                          </div>
                          <div>
                            <h2 className="text-2xl font-semibold text-gold-100">
                              {viewingFolder.name}
                            </h2>
                            <p className="text-sm text-gray-300">
                              {viewingFolder.noteIds.length} eternal{" "}
                              {viewingFolder.noteIds.length === 1
                                ? "note"
                                : "notes"}
                            </p>
                          </div>
                        </div>
                        <button
                          onClick={() => setViewingFolder(null)}
                          className="text-gray-400 hover:text-white transition-colors"
                        >
                          ×
                        </button>
                      </div>

                      <div className="space-y-4">
                        {publishedNotes.filter((note) =>
                          viewingFolder.noteIds.includes(note.id)
                        ).length === 0 ? (
                          <div className="text-center py-12">
                            <div className="text-6xl mb-4">📝</div>
                            <h3 className="text-xl font-semibold text-white mb-2">
                              No Notes in This Folder
                            </h3>
                            <p className="text-gray-300">
                              This folder is empty. Add some eternal notes to
                              get started!
                            </p>
                          </div>
                        ) : (
                          <div className="grid grid-cols-1 md:grid-cols-2 gap-4">
                            {publishedNotes
                              .filter((note) =>
                                viewingFolder.noteIds.includes(note.id)
                              )
                              .map((note) => (
                                <div
                                  key={note.id}
                                  className="bg-indigo-950/50 backdrop-blur-sm border border-indigo-700/50 rounded-lg p-4 hover:bg-indigo-900/50 transition-all duration-200 cursor-pointer"
                                  onClick={() => setViewingNote(note)}
                                >
                                  <div className="flex items-start justify-between mb-2">
                                    <h4 className="font-semibold text-white text-lg line-clamp-2 flex-1 mr-2 hover:text-gold-100 transition-colors cursor-pointer">
                                      {note.title}
                                    </h4>
                                    <div className="flex space-x-2">
                                      <button
                                        onClick={(e) => {
                                          e.stopPropagation();
                                          // Copy note link to clipboard
                                          const noteUrl = `${window.location.origin}/note/${note.id}`;
                                          navigator.clipboard.writeText(
                                            noteUrl
                                          );
                                          // Could add a toast notification here
                                        }}
                                        className="text-gray-400 hover:text-white transition-colors p-1"
                                        title="Copy note link"
                                      >
                                        🔗
                                      </button>
                                    </div>
                                  </div>
                                  <p className="text-gray-300 text-sm line-clamp-3 mb-3">
                                    {note.content.substring(0, 150)}...
                                  </p>
                                  <div className="flex items-center justify-between text-xs text-gray-400">
                                    <span>
                                      Published:{" "}
                                      {new Date(
                                        note.publishedAt
                                      ).toLocaleDateString()}
                                    </span>
                                    <span className="flex items-center space-x-1">
                                      <span>🔗</span>
                                      <span>{note.id.substring(0, 8)}...</span>
                                    </span>
                                  </div>
                                </div>
                              ))}
                          </div>
                        )}
                      </div>

                      <div className="flex justify-end space-x-4">
                        <button
                          onClick={() => setViewingFolder(null)}
                          className="px-6 py-2 bg-gradient-to-r from-indigo-500 to-purple-700 text-white font-bold rounded-full hover:from-indigo-600 hover:to-purple-800 transition-all"
                        >
                          Close
                        </button>
                      </div>
                    </div>
                  </div>
                </div>
              </div>
            )}
            {showCloudAuthModal && (
              <CloudAuth
                onAuthenticated={() => {
                  setShowCloudAuthModal(false);
                  setIsCloudButtonClicked(true);
                }}
                onCancel={() => {
                  setShowCloudAuthModal(false);
                  setMode("web3"); // Fall back to web3 mode if auth is cancelled
                }}
              />
            )}
          </div>

          {/* Note Viewing/Editing Modal */}
          {viewingNote && (
            <div className="fixed inset-0 bg-black bg-opacity-80 flex items-center justify-center z-50 p-4">
              <div className="w-full max-w-4xl max-h-[90vh] overflow-hidden">
                <div className="bg-gradient-to-br from-indigo-900/95 via-indigo-800/95 to-purple-700/95 backdrop-blur-lg border border-indigo-500/50 rounded-xl shadow-[0_0_30px_rgba(79,70,229,0.3)] overflow-hidden">
                  {editingNote ? (
                    // Edit Mode
                    <div className="p-6 space-y-6 max-h-[90vh] overflow-y-auto">
                      <div className="flex justify-between items-center">
                        <h2
                          className={`text-2xl font-semibold ${
                            settings.theme === "Light"
                              ? "text-purple-900"
                              : "text-gold-100"
                          }`}
                        >
                          Edit Note
                        </h2>
                        <button
                          onClick={() => {
                            setEditingNote(null);
                            setViewingNote(null);
                          }}
                          className="text-gray-400 hover:text-white transition-colors"
                        >
                          ×
                        </button>
                      </div>

                      <div className="space-y-4">
                        <div>
                          <label className="block text-sm font-medium text-gray-200 mb-2">
                            Note Title
                          </label>
                          <input
                            type="text"
                            value={editTitle}
                            onChange={(e) => setEditTitle(e.target.value)}
                            className="w-full p-3 bg-indigo-950/80 border border-indigo-700/50 rounded-lg text-white placeholder-gray-400 focus:outline-none focus:ring-2 focus:ring-indigo-400"
                          />
                        </div>

                        <div>
                          <label className="block text-sm font-medium text-gray-200 mb-2">
                            Note Content
                          </label>
                          <div className="mb-2 flex flex-wrap gap-2">
                            <button
                              onClick={() => {
                                const editor =
                                  editTextareaRef.current as HTMLElement;
                                if (editor) {
                                  document.execCommand("bold", false);
                                  editor.focus();
                                }
                              }}
                              className="px-3 py-1 bg-indigo-700/50 text-white rounded hover:bg-indigo-600/50 transition-colors text-sm"
                              title="Bold"
                            >
                              <strong>B</strong>
                            </button>
                            <button
                              onClick={() => {
                                const editor =
                                  editTextareaRef.current as HTMLElement;
                                if (editor) {
                                  document.execCommand("italic", false);
                                  editor.focus();
                                }
                              }}
                              className="px-3 py-1 bg-indigo-700/50 text-white rounded hover:bg-indigo-600/50 transition-colors text-sm"
                              title="Italic"
                            >
                              <em>I</em>
                            </button>
                            <button
                              onClick={() => {
                                const editor =
                                  editTextareaRef.current as HTMLElement;
                                if (editor) {
                                  document.execCommand(
                                    "insertUnorderedList",
                                    false
                                  );
                                  editor.focus();
                                }
                              }}
                              className="px-3 py-1 bg-indigo-700/50 text-white rounded hover:bg-indigo-600/50 transition-colors text-sm"
                              title="Bullet List"
                            >
                              • List
                            </button>
                            <button
                              onClick={() => {
                                const editor =
                                  editTextareaRef.current as HTMLElement;
                                if (editor) {
                                  document.execCommand(
                                    "insertOrderedList",
                                    false
                                  );
                                  editor.focus();
                                }
                              }}
                              className="px-3 py-1 bg-indigo-700/50 text-white rounded hover:bg-indigo-600/50 transition-colors text-sm"
                              title="Numbered List"
                            >
                              1. List
                            </button>
                          </div>
                          <div
                            contentEditable
                            ref={editTextareaRef as any}
                            className="w-full p-4 bg-indigo-950/80 border border-indigo-700/50 rounded-lg text-white placeholder-gray-400 focus:outline-none focus:ring-2 focus:ring-indigo-400 h-64 resize-none overflow-y-auto"
                            onInput={(e) =>
                              setEditContent(e.currentTarget.innerHTML)
                            }
                            dangerouslySetInnerHTML={{ __html: editContent }}
                            style={{
                              minHeight: "256px",
                              whiteSpace: "pre-wrap",
                            }}
                          />
                        </div>

                        <div>
                          <label className="block text-sm font-medium text-gray-200 mb-2">
                            Template
                          </label>
                          <select
                            value={editTemplate}
                            onChange={(e) => setEditTemplate(e.target.value)}
                            className="p-3 bg-indigo-950/80 border border-indigo-700/50 rounded-lg text-white focus:outline-none focus:ring-2 focus:ring-indigo-400"
                          >
                            <option value="Auto">Auto</option>
                            <option value="To-Do List">To-Do List</option>
                            <option value="Checklist">Checklist</option>
                            <option value="List">List</option>
                            <option value="Canvas">Canvas</option>
                          </select>
                        </div>
                      </div>

                      <div className="flex justify-end space-x-4">
                        <button
                          onClick={() => {
                            setEditingNote(null);
                            setEditTitle("");
                            setEditContent("");
                            setEditTemplate("Auto");
                          }}
                          className="px-4 py-2 bg-gray-700/80 text-white rounded-lg hover:bg-gray-600/80 transition-colors"
                        >
                          Cancel
                        </button>
                        <button
                          onClick={async () => {
                            if (editTitle && editContent && editingNote) {
                              const updatedNote: Note = {
                                ...editingNote,
                                title: editTitle,
                                content: editContent,
                                template: editTemplate,
                                updatedAt: new Date().toISOString(),
                              };

                              const updatedNotes = notes.map((n) =>
                                n.id === editingNote.id ? updatedNote : n
                              );
                              setNotes(updatedNotes);

                              // Update in database if db mode
                              if (mode === "db" && user) {
                                const session = (
                                  await supabase.auth.getSession()
                                ).data.session;
                                if (session) {
                                  const key = await deriveKey(session.user.id);
                                  const encTitle = await encryptData(
                                    editTitle,
                                    key
                                  );
                                  const encContent = await encryptData(
                                    editContent,
                                    key
                                  );

                                  const { error } = await supabase
                                    .from("notes")
                                    .update({
                                      title: JSON.stringify(encTitle),
                                      content: JSON.stringify(encContent),
                                      template: editTemplate,
                                    })
                                    .eq("id", editingNote.id);

                                  if (error) {
                                    console.error(
                                      "Supabase update error:",
                                      error
                                    );
                                    alert("Failed to update note in database.");
                                  }
                                }
                              } else if (mode === "cloud") {
                                // Save to localStorage
                                localStorage.setItem(
                                  `elysium_notes_${mode}`,
                                  JSON.stringify(updatedNotes)
                                );

                                // For downloaded notes, try to sync to cloud immediately
                                if (
                                  editingNote.isDownloaded &&
                                  cloudStorage.user
                                ) {
                                  try {
                                    await cloudStorage.updateNote(
                                      editingNote.id,
                                      {
                                        title: editTitle,
                                        content: editContent,
                                        template: editTemplate,
                                      }
                                    );
                                    showNotification(
                                      "Success",
                                      "Downloaded note updated and synced to cloud!"
                                    );
                                  } catch (error) {
                                    // If cloud update fails, add to offline queue
                                    console.log(
                                      "Cloud update failed, adding to offline queue:",
                                      error
                                    );
                                    addToOfflineQueue(updatedNote);
                                    showNotification(
                                      "Offline",
                                      "Note saved locally. Will sync to cloud when online."
                                    );
                                  }
                                } else if (cloudStorage.user) {
                                  try {
                                    await cloudStorage.updateNote(
                                      editingNote.id,
                                      {
                                        title: editTitle,
                                        content: editContent,
                                        template: editTemplate,
                                      }
                                    );
                                    showNotification(
                                      "Success",
                                      "Note updated in cloud!"
                                    );
                                  } catch (error) {
                                    // If cloud update fails, add to offline queue
                                    console.log(
                                      "Cloud update failed, adding to offline queue:",
                                      error
                                    );
                                    addToOfflineQueue(updatedNote);
                                    showNotification(
                                      "Offline",
                                      "Note saved locally. Will sync to cloud when online."
                                    );
                                  }
                                } else {
                                  // Not authenticated, add to queue for when they sign in
                                  addToOfflineQueue(updatedNote);
                                  showNotification(
                                    "Offline",
                                    "Note saved locally. Will sync to cloud when you sign in."
                                  );
                                }
                              }

                              setEditingNote(null);
                              setViewingNote(null);
                              setEditTitle("");
                              setEditContent("");
                              setEditTemplate("Auto");
                            }
                          }}
                          className="px-6 py-2 bg-gradient-to-r from-cyan-500 to-blue-700 text-white font-bold rounded-full hover:from-cyan-600 hover:to-blue-800 transition-all"
                        >
                          Save Changes
                        </button>
                      </div>
                    </div>
                  ) : (
                    // View Mode
                    <div className="max-h-[90vh] overflow-hidden flex flex-col">
                      <div className="p-6 border-b border-indigo-600/30">
                        <div className="flex justify-between items-start">
                          <div className="flex-1">
                            <h2
                              className={`text-2xl sm:text-3xl font-semibold font-serif mb-2 leading-tight ${
                                settings.theme === "Light"
                                  ? "text-purple-900"
                                  : "text-gold-100"
                              }`}
                              data-no-translate
                            >
                              {viewingNote.title}
                            </h2>
                            <div
                              className={`flex items-center space-x-4 text-sm ${
                                settings.theme === "Light"
                                  ? "text-purple-600"
                                  : "text-gray-400"
                              }`}
                            >
                              <span
                                className={`px-3 py-1 rounded-full ${
                                  settings.theme === "Light"
                                    ? "bg-purple-100 text-purple-800"
                                    : "bg-indigo-900/50"
                                }`}
                              >
                                {viewingNote.template}
                              </span>
                              {viewingNote.isPermanent && (
                                <span className="bg-amber-900/50 px-3 py-1 rounded-full text-amber-300">
                                  ⛓️ Blockchain Stored
                                </span>
                              )}
                            </div>
                          </div>
                          <div className="flex space-x-2 ml-4">
                            {!viewingNote.isPermanent && (
                              <button
                                onClick={() => {
                                  setEditingNote(viewingNote);
                                  setEditTitle(viewingNote.title);
                                  setEditContent(viewingNote.content);
                                  setEditTemplate(viewingNote.template);
                                }}
                                className="px-4 py-2 bg-indigo-600 text-white rounded-lg hover:bg-indigo-500 transition-colors"
                              >
                                Edit
                              </button>
                            )}
                            <button
                              onClick={async () => {
                                try {
                                  await navigator.clipboard.writeText(
                                    viewingNote.content
                                  );
                                  alert("Note content copied to clipboard!");
                                } catch (error) {
                                  console.error("Failed to copy:", error);
                                  alert("Failed to copy note content.");
                                }
                              }}
                              className="px-4 py-2 bg-green-600 text-white rounded-lg hover:bg-green-500 transition-colors"
                            >
                              Copy
                            </button>
                          </div>
                        </div>
                      </div>
                      <div className="flex-1 overflow-y-auto p-6">
                        <div className="text-white text-base leading-relaxed">
                          {mode === "web3" ? (
                            <pre
                              className="text-white text-base leading-relaxed whitespace-pre"
                              data-no-translate
                            >
                              {viewingNote.content}
                            </pre>
                          ) : viewingNote.template === "To-Do List" ||
                            viewingNote.template === "Checklist" ||
                            viewingNote.template === "List" ? (
<<<<<<< HEAD
                            <div className="space-y-1">
=======
                            <div className="space-y-1" data-no-translate>
>>>>>>> c9b6704c
                              {renderList(
                                viewingNote.id,
                                viewingNote.content,
                                viewingNote.template,
                                notes,
                                (updatedNotes) => {
                                  // Update the viewing note when changes are made
                                  const notesArray = Array.isArray(updatedNotes)
                                    ? updatedNotes
                                    : updatedNotes(notes);
                                  const updatedViewingNote = notesArray.find(
                                    (n) => n.id === viewingNote.id
                                  );
                                  if (updatedViewingNote) {
                                    setViewingNote(updatedViewingNote);
                                  }
                                  setNotes(updatedNotes);
                                },
                                viewingNote.isPermanent || false
                              )}
                            </div>
                          ) : (
                            <div
                              className="whitespace-pre-wrap note-content-display"
                              dangerouslySetInnerHTML={{
                                __html: viewingNote.content,
                              }}
                              style={{
                                color: "white",
                              }}
                              data-no-translate
                            />
                          )}
                        </div>
                      </div>

                      <div className="flex justify-end space-x-4">
                        {mode === "web3" && viewingNote?.isPermanent && (
                          <button
                            onClick={() =>
                              setShowDownloadOptions(!showDownloadOptions)
                            }
                            className="px-6 py-2 bg-blue-600 text-white rounded-full hover:bg-blue-700 transition-all"
                          >
                            Download
                          </button>
                        )}
                        <button
                          onClick={() => setViewingNote(null)}
                          className="px-6 py-2 bg-gradient-to-r from-indigo-600 to-purple-700 text-white rounded-full hover:from-indigo-700 hover:to-purple-800 transition-all"
                        >
                          Close
                        </button>
                      </div>
                      {showDownloadOptions &&
                        mode === "web3" &&
                        viewingNote?.isPermanent && (
                          <div className="mt-4 p-4 bg-indigo-900/50 rounded-lg border border-indigo-600/30">
                            <div className="text-sm text-gray-300 mb-2">
                              Download as:
                            </div>
                            <div className="flex space-x-2">
                              <button
                                onClick={() => downloadNote("txt")}
                                className="px-3 py-1 bg-gray-700 text-white rounded hover:bg-gray-600 transition-colors text-sm"
                              >
                                .txt
                              </button>
                              <button
                                onClick={() => downloadNote("pdf")}
                                className="px-3 py-1 bg-gray-700 text-white rounded hover:bg-gray-600 transition-colors text-sm"
                              >
                                .pdf
                              </button>
                              <button
                                onClick={() => downloadNote("docx")}
                                className="px-3 py-1 bg-gray-700 text-white rounded hover:bg-gray-600 transition-colors text-sm"
                              >
                                .docx
                              </button>
                              <button
                                onClick={() => downloadNote("ps")}
                                className="px-3 py-1 bg-gray-700 text-white rounded hover:bg-gray-600 transition-colors text-sm"
                              >
                                .ps
                              </button>
                            </div>
                          </div>
                        )}
                    </div>
                  )}
                </div>
              </div>
            </div>
          )}
        </div>
      )}

      {/* Mobile Desktop Only Popup */}
      {showMobileDesktopOnlyPopup && (
        <div className="fixed inset-0 bg-black bg-opacity-60 flex items-center justify-center z-50">
          <div className="bg-gradient-to-br from-purple-900 via-indigo-900 to-black p-6 sm:p-8 rounded-lg shadow-2xl text-white w-11/12 max-w-md sm:w-96 transform transition-all duration-300 ease-in-out border border-indigo-700/50">
            <div className="text-center">
              <div className="mb-4">
                <div className="text-4xl">💻</div>
              </div>
              <h3
                className={`text-xl sm:text-2xl font-semibold mb-4 font-serif ${
                  settings.theme === "Light"
                    ? "text-purple-900"
                    : "text-gold-100"
                }`}
              >
                Desktop Only Feature
              </h3>
              <p
                className={`text-sm sm:text-base mb-6 ${
                  settings.theme === "Light"
                    ? "text-purple-700"
                    : "text-gray-300"
                }`}
              >
                Wallet connection in blockchain mode is currently only available
                on desktop devices. Please use a desktop computer to connect
                your wallet and access blockchain features.
              </p>
              <button
                onClick={() => setShowMobileDesktopOnlyPopup(false)}
                className="w-full bg-gradient-to-r from-indigo-600 to-purple-700 text-white font-semibold py-3 px-6 rounded-full hover:from-indigo-700 hover:to-purple-800 transition-all duration-200 shadow-lg"
              >
                Got it
              </button>
            </div>
          </div>
        </div>
      )}

      {/* ArConnect Modal */}
      <ArConnectModal
        isOpen={arConnectModal.isOpen}
        onClose={() =>
          setArConnectModal((prev) => ({ ...prev, isOpen: false }))
        }
        title={arConnectModal.title}
        message={arConnectModal.message}
        actionButton={arConnectModal.actionButton}
      />

      {/* Delete Note Confirmation Modal */}
      <DeleteConfirmationModal
        isOpen={showDeleteNoteModal}
        onClose={() => {
          setShowDeleteNoteModal(false);
          setNoteToDelete(null);
        }}
        onConfirm={handleDeleteNote}
        title="Delete Note"
        message={
          noteToDelete?.isPermanent
            ? "This item will be deleted from the GUI only. It cannot be deleted from the blockchain as it is permanently stored."
            : `Are you sure you want to permanently delete "${noteToDelete?.title}"? This action cannot be undone.`
        }
        confirmText="Delete"
        cancelText="Cancel"
        theme={settings.theme}
      />

      {/* Language Confirmation Popup */}
      {showLanguagePopup && (
        <LanguageConfirmationPopup
          selectedLanguage={pendingLanguage || ""}
          languageName={pendingLanguageName}
          onConfirm={confirmLanguageChange}
          onCancel={cancelLanguageChange}
          theme={settings.theme}
          isTranslating={isTranslating}
        />
      )}
    </>
  );
}

export default App;<|MERGE_RESOLUTION|>--- conflicted
+++ resolved
@@ -9,9 +9,7 @@
 import MobileWalletSetup from "./components/MobileWalletSetup";
 import WanderDownloadPopup from "./components/WanderDownloadPopup";
 import DeleteConfirmationModal from "./components/DeleteConfirmationModal";
-import LanguageConfirmationPopup from "./components/LanguageConfirmationPopup";
 import { encryptAndCompress, decryptNote } from "./utils/crypto";
-import { useDynamicTranslation } from "./hooks/useDynamicTranslation";
 import nacl from "tweetnacl";
 import {
   uploadToArweave,
@@ -1861,19 +1859,6 @@
   // Cloud storage hook
   const cloudStorage = useCloudStorage();
 
-  // Translation hook
-  const {
-    currentLanguage,
-    isTranslating,
-    changeLanguage,
-    showLanguagePopup,
-    pendingLanguage,
-    pendingLanguageName,
-    confirmLanguageChange,
-    cancelLanguageChange,
-    languageNames,
-  } = useDynamicTranslation();
-
   const [cloudNotes, setCloudNotes] = useState<Note[]>([]);
 
   // Offline queue for cloud saves
@@ -2002,7 +1987,6 @@
       defaultTemplate: "Blank",
       noteSorting: "Date Created",
       dataRetention: 365,
-      language: "en",
     };
     return saved ? { ...defaults, ...JSON.parse(saved) } : defaults;
   });
@@ -2044,15 +2028,9 @@
     defaultTemplate: string;
     noteSorting: string;
     dataRetention: number;
-    language: string;
   }) => {
     setSettings(newSettings);
     localStorage.setItem("elysium_settings", JSON.stringify(newSettings));
-
-    // Handle language change
-    if (newSettings.language !== settings.language) {
-      // Language change is now handled by useDynamicTranslation hook
-    }
 
     // Show notification if enabled
     if (newSettings.notifications && !settings.notifications) {
@@ -5526,7 +5504,6 @@
                   initialDefaultTemplate={settings.defaultTemplate}
                   initialNoteSorting={settings.noteSorting}
                   initialDataRetention={settings.dataRetention}
-                  initialLanguage={settings.language}
                   userEmail={
                     mode === "cloud" ? cloudStorage.user?.email : user?.email
                   }
@@ -6731,11 +6708,7 @@
                           ) : viewingNote.template === "To-Do List" ||
                             viewingNote.template === "Checklist" ||
                             viewingNote.template === "List" ? (
-<<<<<<< HEAD
-                            <div className="space-y-1">
-=======
                             <div className="space-y-1" data-no-translate>
->>>>>>> c9b6704c
                               {renderList(
                                 viewingNote.id,
                                 viewingNote.content,
@@ -6902,18 +6875,6 @@
         cancelText="Cancel"
         theme={settings.theme}
       />
-
-      {/* Language Confirmation Popup */}
-      {showLanguagePopup && (
-        <LanguageConfirmationPopup
-          selectedLanguage={pendingLanguage || ""}
-          languageName={pendingLanguageName}
-          onConfirm={confirmLanguageChange}
-          onCancel={cancelLanguageChange}
-          theme={settings.theme}
-          isTranslating={isTranslating}
-        />
-      )}
     </>
   );
 }
